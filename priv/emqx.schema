%%-*- mode: erlang -*-
%% EMQ X R3.0 config mapping

%%--------------------------------------------------------------------
%% Cluster
%%--------------------------------------------------------------------

%% @doc Cluster name
{mapping, "cluster.name", "ekka.cluster_name", [
  {default, emqxcl},
  {datatype, atom}
]}.

%% @doc Cluster discovery
{mapping, "cluster.discovery", "ekka.cluster_discovery", [
  {default, manual},
  {datatype, atom}
]}.

%% @doc Clean down node from the cluster
{mapping, "cluster.autoclean", "ekka.cluster_autoclean", [
  {datatype, {duration, ms}}
]}.

%% @doc Cluster autoheal
{mapping, "cluster.autoheal", "ekka.cluster_autoheal", [
  {datatype, flag},
  {default, off}
]}.

%%--------------------------------------------------------------------
%% Cluster by static node list

{mapping, "cluster.static.seeds", "ekka.cluster_discovery", [
  {datatype, string}
]}.

%%--------------------------------------------------------------------
%% Cluster by UDP Multicast

{mapping, "cluster.mcast.addr", "ekka.cluster_discovery", [
  {default, "239.192.0.1"},
  {datatype, string}
]}.

{mapping, "cluster.mcast.ports", "ekka.cluster_discovery", [
  {default, "4369"},
  {datatype, string}
]}.

{mapping, "cluster.mcast.iface", "ekka.cluster_discovery", [
  {datatype, string},
  {default, "0.0.0.0"}
]}.

{mapping, "cluster.mcast.ttl", "ekka.cluster_discovery", [
  {datatype, integer},
  {default, 255}
]}.

{mapping, "cluster.mcast.loop", "ekka.cluster_discovery", [
  {datatype, flag},
  {default, on}
]}.

{mapping, "cluster.mcast.sndbuf", "ekka.cluster_discovery", [
  {datatype, bytesize},
  {default, "16KB"}
]}.

{mapping, "cluster.mcast.recbuf", "ekka.cluster_discovery", [
  {datatype, bytesize},
  {default, "16KB"}
]}.

{mapping, "cluster.mcast.buffer", "ekka.cluster_discovery", [
  {datatype, bytesize},
  {default, "32KB"}
]}.

%%--------------------------------------------------------------------
%% Cluster by DNS A Record

{mapping, "cluster.dns.name", "ekka.cluster_discovery", [
  {datatype, string}
]}.

{mapping, "cluster.dns.app", "ekka.cluster_discovery", [
  {datatype, string}
]}.

%%--------------------------------------------------------------------
%% Cluster using etcd

{mapping, "cluster.etcd.server", "ekka.cluster_discovery", [
  {datatype, string}
]}.

{mapping, "cluster.etcd.prefix", "ekka.cluster_discovery", [
  {datatype, string}
]}.

{mapping, "cluster.etcd.node_ttl", "ekka.cluster_discovery", [
  {datatype, {duration, ms}},
  {default, "1m"}
]}.

%%--------------------------------------------------------------------
%% Cluster on K8s

{mapping, "cluster.k8s.apiserver", "ekka.cluster_discovery", [
  {datatype, string}
]}.

{mapping, "cluster.k8s.service_name", "ekka.cluster_discovery", [
  {datatype, string}
]}.

{mapping, "cluster.k8s.address_type", "ekka.cluster_discovery", [
  {datatype, {enum, [ip, dns]}}
]}.

{mapping, "cluster.k8s.app_name", "ekka.cluster_discovery", [
  {datatype, string}
]}.

{mapping, "cluster.k8s.namespace", "ekka.cluster_discovery", [
  {datatype, string}
]}.

{translation, "ekka.cluster_discovery", fun(Conf) ->
  Strategy = cuttlefish:conf_get("cluster.discovery", Conf),
  Filter  = fun(Opts) -> [{K, V} || {K, V} <- Opts, V =/= undefined] end,
  IpPort = fun(S) ->
             [Addr, Port] = string:tokens(S, ":"),
             {ok, Ip} = inet:parse_address(Addr),
             {Ip, Port}
           end,
  Options = fun(static) ->
                 [{seeds, [list_to_atom(S) || S <- string:tokens(cuttlefish:conf_get("cluster.static.seeds", Conf, ""), ",")]}];
               (mcast) ->
                 {ok, Addr} = inet:parse_address(cuttlefish:conf_get("cluster.mcast.addr", Conf)),
                 {ok, Iface} = inet:parse_address(cuttlefish:conf_get("cluster.mcast.iface", Conf)),
                 Ports = [list_to_integer(S) || S <- string:tokens(cuttlefish:conf_get("cluster.mcast.ports", Conf), ",")],
                 [{addr, Addr}, {ports, Ports}, {iface, Iface},
                  {ttl, cuttlefish:conf_get("cluster.mcast.ttl", Conf, 1)},
                  {loop, cuttlefish:conf_get("cluster.mcast.loop", Conf, true)}];
               (dns) ->
                 [{name, cuttlefish:conf_get("cluster.dns.name", Conf)},
                  {app, cuttlefish:conf_get("cluster.dns.app", Conf)}];
               (etcd) ->
                 [{server, string:tokens(cuttlefish:conf_get("cluster.etcd.server", Conf), ",")},
                  {prefix, cuttlefish:conf_get("cluster.etcd.prefix", Conf, "emqcl")},
                  {node_ttl, cuttlefish:conf_get("cluster.etcd.node_ttl", Conf, 60)}];
               (k8s) ->
                 [{apiserver, cuttlefish:conf_get("cluster.k8s.apiserver", Conf)},
                  {service_name, cuttlefish:conf_get("cluster.k8s.service_name", Conf)},
                  {address_type, cuttlefish:conf_get("cluster.k8s.address_type", Conf, ip)},
                  {app_name, cuttlefish:conf_get("cluster.k8s.app_name", Conf)},
                  {namespace, cuttlefish:conf_get("cluster.k8s.namespace", Conf)}];
               (manual) ->
                 [ ]
            end,
  {Strategy, Filter(Options(Strategy))}
end}.

%%--------------------------------------------------------------------
%% Node
%%--------------------------------------------------------------------

%% @doc Node name
{mapping, "node.name", "vm_args.-name", [
  {default, "emqx@127.0.0.1"}
]}.

%% @doc The erlang distributed protocol
{mapping, "node.proto_dist", "vm_args.-proto_dist", [
  %{default, "inet_tcp"},
  {datatype, {enum, [inet_tcp, inet6_tcp, inet_tls]}},
  hidden
]}.

%% @doc Specify SSL Options in the file if using SSL for erlang distribution
{mapping, "node.ssl_dist_optfile", "vm_args.-ssl_dist_optfile", [
  {datatype, string},
  hidden
]}.

%% @doc Secret cookie for distributed erlang node
{mapping, "node.cookie", "vm_args.-setcookie", [
  {default, "emqxsecretcookie"}
]}.

%% @doc SMP Support
{mapping, "node.smp", "vm_args.-smp", [
  {default, auto},
  {datatype, {enum, [enable, auto, disable]}},
  hidden
]}.

%% @doc http://erlang.org/doc/man/heart.html
{mapping, "node.heartbeat", "vm_args.-heart", [
  {datatype, flag},
  hidden
]}.

{translation, "vm_args.-heart", fun(Conf) ->
    case cuttlefish:conf_get("node.heartbeat", Conf) of
        true  -> "";
        false -> cuttlefish:invalid("should be 'on' or comment the line!")
    end
end}.

%% @doc Enable Kernel Poll
{mapping, "node.kernel_poll", "vm_args.+K", [
  {default, on},
  {datatype, flag},
  hidden
]}.

%% @doc More information at: http://erlang.org/doc/man/erl.html
{mapping, "node.async_threads", "vm_args.+A", [
  {default, 64},
  {datatype, integer},
  {validators, ["range:0-1024"]}
]}.

%% @doc Erlang Process Limit
{mapping, "node.process_limit", "vm_args.+P", [
  {datatype, integer},
  {default, 256000},
  hidden
]}.

%% Note: OTP R15 and earlier uses -env ERL_MAX_PORTS, R16+ uses +Q
%% @doc The number of concurrent ports/sockets
%% Valid range is 1024-134217727
{mapping, "node.max_ports",
  cuttlefish:otp("R16", "vm_args.+Q", "vm_args.-env ERL_MAX_PORTS"), [
  {default, 262144},
  {datatype, integer},
  {validators, ["range4ports"]}
]}.

{validator, "range4ports", "must be 1024 to 134217727",
 fun(X) -> X >= 1024 andalso X =< 134217727 end}.

%% @doc http://www.erlang.org/doc/man/erl.html#%2bzdbbl
{mapping, "node.dist_buffer_size", "vm_args.+zdbbl", [
  {datatype, bytesize},
  {commented, "32MB"},
  hidden,
  {validators, ["zdbbl_range"]}
]}.

{translation, "vm_args.+zdbbl",
 fun(Conf) ->
  ZDBBL = cuttlefish:conf_get("node.dist_buffer_size", Conf, undefined),
  case ZDBBL of
    undefined -> undefined;
    X when is_integer(X) -> cuttlefish_util:ceiling(X / 1024); %% Bytes to Kilobytes;
    _ -> undefined
  end
 end
}.

{validator, "zdbbl_range", "must be between 1KB and 2097151KB",
 fun(ZDBBL) ->
  %% 2097151KB = 2147482624
  ZDBBL >= 1024 andalso ZDBBL =< 2147482624
 end
}.

%% @doc http://www.erlang.org/doc/man/erlang.html#system_flag-2
{mapping, "node.fullsweep_after", "vm_args.-env ERL_FULLSWEEP_AFTER", [
  {default, 1000},
  {datatype, integer},
  hidden,
  {validators, ["positive_integer"]}
]}.

{validator, "positive_integer", "must be a positive integer",
  fun(X) -> X >= 0 end}.

%% Note: OTP R15 and earlier uses -env ERL_MAX_ETS_TABLES,
%% R16+ uses +e
%% @doc The ETS table limit
{mapping, "node.max_ets_tables",
  cuttlefish:otp("R16", "vm_args.+e", "vm_args.-env ERL_MAX_ETS_TABLES"), [
  {default, 256000},
  {datatype, integer},
  hidden
]}.

%% @doc Set the location of crash dumps
{mapping, "node.crash_dump", "vm_args.-env ERL_CRASH_DUMP", [
  {default, "{{crash_dump}}"},
  {datatype, file},
  hidden
]}.

%% @doc http://www.erlang.org/doc/man/kernel_app.html#net_ticktime
{mapping, "node.dist_net_ticktime", "vm_args.-kernel net_ticktime", [
  {commented, 60},
  {datatype, integer},
  hidden
]}.

%% @doc http://www.erlang.org/doc/man/kernel_app.html
{mapping, "node.dist_listen_min", "kernel.inet_dist_listen_min", [
  {commented, 6369},
  {datatype, integer},
  hidden
]}.

%% @see node.dist_listen_min
{mapping, "node.dist_listen_max", "kernel.inet_dist_listen_max", [
  {commented, 6369},
  {datatype, integer},
  hidden
]}.

%%--------------------------------------------------------------------
%% RPC
%%--------------------------------------------------------------------

%% RPC server port.
{mapping, "rpc.tcp_server_port", "gen_rpc.tcp_server_port", [
  {default, 5369},
  {datatype, integer}
]}.

%% Default TCP port for outgoing connections
{mapping, "rpc.tcp_client_port", "gen_rpc.tcp_client_port", [
  {default, 5369},
  {datatype, integer}
]}.

%% Client connect timeout
{mapping, "rpc.connect_timeout", "gen_rpc.connect_timeout", [
  {default, 5000},
  {datatype, integer}
]}.

%% Client and Server send timeout
{mapping, "rpc.send_timeout", "gen_rpc.send_timeout", [
  {default, 5000},
  {datatype, integer}
]}.

%% Authentication timeout
{mapping, "rpc.authentication_timeout", "gen_rpc.authentication_timeout", [
  {default, 5000},
  {datatype, integer}
]}.

%% Default receive timeout for call() functions
{mapping, "rpc.call_receive_timeout", "gen_rpc.call_receive_timeout", [
  {default, 15000},
  {datatype, integer}
]}.

%% Socket keepalive configuration
{mapping, "rpc.socket_keepalive_idle", "gen_rpc.socket_keepalive_idle", [
  {default, 7200},
  {datatype, integer}
]}.

%% Seconds between probes
{mapping, "rpc.socket_keepalive_interval", "gen_rpc.socket_keepalive_interval", [
  {default, 75},
  {datatype, integer}
]}.

%% Probes lost to close the connection
{mapping, "rpc.socket_keepalive_count", "gen_rpc.socket_keepalive_count", [
  {default, 9},
  {datatype, integer}
]}.

%%--------------------------------------------------------------------
%% Log
%%--------------------------------------------------------------------

{mapping, "log.to", "kernel.logger", [
  {default, console},
  {datatype, {enum, [off, file, console, both]}}
]}.

{mapping, "log.level", "kernel.logger_level", [
  {default, error},
  {datatype, {enum, [debug, info, notice, warning, error, critical, alert, emergency, all]}}
]}.

{mapping, "log.logger_sasl_compatible", "kernel.logger_sasl_compatible", [
  {default, true},
  {datatype, {enum, [true, false]}}
]}.

{mapping, "log.dir", "kernel.logger", [
  {default, "log"},
  {datatype, string}
]}.

{mapping, "log.file", "kernel.logger", [
  {default, "emqx.log"},
  {datatype, file}
]}.

{mapping, "log.rotation.size", "kernel.logger", [
  {default, "10MB"},
  {datatype, bytesize}
]}.

{mapping, "log.rotation.count", "kernel.logger", [
  {default, 5},
  {datatype, integer}
]}.

<<<<<<< HEAD
{mapping, "log.error.redirect", "lager.error_logger_redirect", [
  {default, on},
  {datatype, flag},
  hidden
]}.

{mapping, "log.error.messages_per_second", "lager.error_logger_hwm", [
  {default, 1000},
  {datatype, integer},
  hidden
]}.

{translation,
 "lager.handlers",
 fun(Conf) ->
    ErrorHandler = case cuttlefish:conf_get("log.error.file", Conf, undefined) of
      undefined -> [];
      ErrorFilename -> [{lager_file_backend, [{file, ErrorFilename},
                                              {level, error},
                                              {size, cuttlefish:conf_get("log.error.size", Conf)},
                                              {date, "$D0"},
                                              {count, cuttlefish:conf_get("log.error.count", Conf)}]}]
    end,

    InfoHandler = case cuttlefish:conf_get("log.info.file", Conf, undefined) of
      undefined -> [];
      InfoFilename -> [{lager_file_backend, [{file, InfoFilename},
                                             {level, info},
                                             {size, cuttlefish:conf_get("log.info.size", Conf)},
                                             {date, "$D0"},
                                             {count, cuttlefish:conf_get("log.info.count", Conf)}]}]
    end,

    ConsoleLogLevel = cuttlefish:conf_get("log.console.level", Conf),
    ConsoleLogFile = cuttlefish:conf_get("log.console.file", Conf),

    ConsoleHandler = {lager_console_backend, [{level, ConsoleLogLevel}]},
    ConsoleFileHandler = {lager_file_backend, [{file, ConsoleLogFile},
                                               {level, ConsoleLogLevel},
                                               {size, cuttlefish:conf_get("log.console.size", Conf)},
                                               {date, "$D0"},
                                               {count, cuttlefish:conf_get("log.console.count", Conf)}]},

    ConsoleHandlers = case cuttlefish:conf_get("log.console", Conf) of
      off -> [];
      file -> [ConsoleFileHandler];
      console -> [ConsoleHandler];
      both -> [ConsoleHandler, ConsoleFileHandler];
      _ -> []
    end,
    ConsoleHandlers ++ ErrorHandler ++ InfoHandler
  end
}.

{mapping, "log.crash", "lager.crash_log", [
  {default, on},
  {datatype, flag}
]}.

{mapping, "log.crash.file", "lager.crash_log", [
  {default, "log/crash.log"},
=======
{mapping, "log.$level.file", "kernel.logger", [
>>>>>>> 07858417
  {datatype, file}
]}.

{mapping, "sasl", "sasl.sasl_error_logger", [
  {default, off},
  {datatype, flag},
  hidden
]}.

{translation, "kernel.logger", fun(Conf) ->
    LogTo = cuttlefish:conf_get("log.to", Conf),
    TopLogLevel = cuttlefish:conf_get("log.level", Conf),
    Formatter = {emqx_logger_formatter,
                  #{template =>
                      [time," [",level,"] ",
                       {client_id,
                          [{peername,
                              [client_id,"@",peername," "],
                              [client_id, " "]}],
                          []},
                       msg,"\n"]}},
    FileConf =  fun(Filename) ->
                  #{type => wrap,
                    file => filename:join(cuttlefish:conf_get("log.dir", Conf), Filename),
                    max_no_files => cuttlefish:conf_get("log.rotation.count", Conf),
                    max_no_bytes => cuttlefish:conf_get("log.rotation.size", Conf)}
                end,

    %% For the default logger that outputs to console
    DefaultHandler =
        if LogTo =:= console orelse LogTo =:= both ->
                [{handler, default, logger_std_h,
                    #{level => TopLogLevel,
                      config => #{type => standard_io},
                      formatter => Formatter}}];
           true ->
                [{handler, default, undefined}]
        end,

    %% For the file logger
    FileHandler =
        if LogTo =:= file orelse LogTo =:= both ->
              [{handler, file, logger_disk_log_h,
                    #{level => TopLogLevel,
                      config => FileConf(cuttlefish:conf_get("log.file", Conf)),
                      formatter => Formatter,
                      filesync_repeat_interval => no_repeat}}];
           true -> []
        end,

    %% For creating additional log files for specific log levels.
    AdditionalLogFiles =
        lists:foldl(
          fun({[_, Level, _] = K, Filename}, Acc) when LogTo =:= file; LogTo =:= both ->
                case cuttlefish_variable:is_fuzzy_match(K, ["log", "$level", "file"]) of
                  true -> [{Level, Filename} | Acc];
                  false -> Acc
                end;
             ({_K, _V}, Acc) ->
               Acc
          end, [], Conf),
    AdditionalHandlers =
        [{handler, list_to_atom("file_for_"++Level), logger_disk_log_h,
            #{level => list_to_atom(Level),
              config => FileConf(Filename),
              formatter => Formatter,
              filesync_repeat_interval => no_repeat}}
          || {Level, Filename} <- AdditionalLogFiles],

    DefaultHandler ++ FileHandler ++ AdditionalHandlers
end}.

%%--------------------------------------------------------------------
%% Authentication/ACL
%%--------------------------------------------------------------------

%% @doc Allow anonymous authentication.
{mapping, "allow_anonymous", "emqx.allow_anonymous", [
  {default, false},
  {datatype, {enum, [true, false]}}
]}.

%% @doc ACL nomatch.
{mapping, "acl_nomatch", "emqx.acl_nomatch", [
  {default, deny},
  {datatype, {enum, [allow, deny]}}
]}.

%% @doc Default ACL file.
{mapping, "acl_file", "emqx.acl_file", [
  {datatype, string},
  hidden
]}.

%% @doc Enable ACL cache for publish.
{mapping, "enable_acl_cache", "emqx.enable_acl_cache", [
  {default, on},
  {datatype, flag}
]}.

%% @doc ACL cache time-to-live.
{mapping, "acl_cache_ttl", "emqx.acl_cache_ttl", [
  {default, "1m"},
  {datatype, {duration, ms}}
]}.

%% @doc ACL cache size.
{mapping, "acl_cache_max_size", "emqx.acl_cache_max_size", [
  {default, 32},
  {datatype, integer},
  {validators, ["range:gt_0"]}
]}.

{validator, "range:gt_0", "must greater than 0",
  fun(X) -> X > 0 end
}.

%%--------------------------------------------------------------------
%% MQTT Protocol
%%--------------------------------------------------------------------

%% @doc Response Topic Prefix
{mapping, "mqtt.response_topic_prefix", "emqx.response_topic_prefix",[
    {datatype, string}
]}.

%% @doc Max Packet Size Allowed, 1MB by default.
{mapping, "mqtt.max_packet_size", "emqx.max_packet_size", [
  {default, "1MB"},
  {datatype, bytesize}
]}.

%% @doc Set the Max ClientId Length Allowed.
{mapping, "mqtt.max_clientid_len", "emqx.max_clientid_len", [
  {default, 65535},
  {datatype, integer}
]}.

%% @doc Set the Maximum topic levels.
{mapping, "mqtt.max_topic_levels", "emqx.max_topic_levels", [
  {default, 0},
  {datatype, integer}
]}.

%% @doc Set the Maximum QoS allowed.
{mapping, "mqtt.max_qos_allowed", "emqx.max_qos_allowed", [
  {default, 2},
  {datatype, integer},
  {validators, ["range:0-2"]}
]}.

%% @doc Set the Maximum topic alias.
{mapping, "mqtt.max_topic_alias", "emqx.max_topic_alias", [
 {default, 0},
 {datatype, integer}
]}.

%% @doc Whether the server supports MQTT retained messages.
{mapping, "mqtt.retain_available", "emqx.mqtt_retain_available", [
  {default, true},
  {datatype, {enum, [true, false]}}
]}.

%% @doc Whether the Server supports MQTT Wildcard Subscriptions.
{mapping, "mqtt.wildcard_subscription", "emqx.mqtt_wildcard_subscription", [
  {default, true},
  {datatype, {enum, [true, false]}}
]}.

%% @doc Whether the Server supports MQTT Shared Subscriptions.
{mapping, "mqtt.shared_subscription", "emqx.mqtt_shared_subscription", [
  {default, true},
  {datatype, {enum, [true, false]}}
]}.

%%--------------------------------------------------------------------
%% Zones
%%--------------------------------------------------------------------

%% @doc Idle timeout of the MQTT connection.
{mapping, "zone.$name.idle_timeout", "emqx.zones", [
  {default, "15s"},
  {datatype, {duration, ms}}
]}.

{mapping, "zone.$name.allow_anonymous", "emqx.zones", [
  {datatype, {enum, [true, false]}}
]}.

{mapping, "zone.$name.acl_nomatch", "emqx.zones", [
  {datatype, {enum, [allow, deny]}}
]}.

%% @doc Enable ACL check.
{mapping, "zone.$name.enable_acl", "emqx.zones", [
  {default, off},
  {datatype, flag}
]}.

%% @doc Enable Ban.
{mapping, "zone.$name.enable_ban", "emqx.zones", [
  {default, off},
  {datatype, flag}
]}.

%% @doc Enable per connection statistics.
{mapping, "zone.$name.enable_stats", "emqx.zones", [
  {default, off},
  {datatype, flag}
]}.

%% @doc Publish limit of the MQTT connections.
{mapping, "zone.$name.publish_limit", "emqx.zones", [
  {datatype, string}
]}.

%% @doc Max Packet Size Allowed, 64K by default.
{mapping, "zone.$name.max_packet_size", "emqx.zones", [
  {datatype, bytesize}
]}.

%% @doc Set the Max ClientId Length Allowed.
{mapping, "zone.$name.max_clientid_len", "emqx.zones", [
  {datatype, integer}
]}.

%% @doc Set the Maximum topic levels.
{mapping, "zone.$name.max_topic_levels", "emqx.zones", [
  {datatype, integer}
]}.

%% @doc Set the Maximum QoS allowed.
{mapping, "zone.$name.max_qos_allowed", "emqx.zones", [
  {datatype, integer},
  {validators, ["range:0-2"]}
]}.

%% @doc Set the Maximum topic alias.
{mapping, "zone.$name.max_topic_alias", "emqx.zones", [
  {datatype, integer}
]}.

%% @doc Whether the server supports retained messages.
{mapping, "zone.$name.retain_available", "emqx.zones", [
  {datatype, {enum, [true, false]}}
]}.

%% @doc Whether the Server supports Wildcard Subscriptions.
{mapping, "zone.$name.wildcard_subscription", "emqx.zones", [
  {datatype, {enum, [true, false]}}
]}.

%% @doc Whether the Server supports Shared Subscriptions.
{mapping, "zone.$name.shared_subscription", "emqx.zones", [
  {datatype, {enum, [true, false]}}
]}.

%% @doc Server Keepalive
{mapping, "zone.$name.server_keepalive", "emqx.zones", [
  {datatype, integer}
]}.

%% @doc Keepalive backoff
{mapping, "zone.$name.keepalive_backoff", "emqx.zones", [
  {default, 0.75},
  {datatype, float}
]}.

%% @doc Max Number of Subscriptions Allowed.
{mapping, "zone.$name.max_subscriptions", "emqx.zones", [
  {default, 0},
  {datatype, integer}
]}.

%% @doc Upgrade QoS according to subscription?
{mapping, "zone.$name.upgrade_qos", "emqx.zones", [
  {default, off},
  {datatype, flag}
]}.

%% @doc Max number of QoS 1 and 2 messages that can be “inflight” at one time.
%% 0 means no limit
{mapping, "zone.$name.max_inflight", "emqx.zones", [
  {default, 0},
  {datatype, integer}
]}.

%% @doc Retry interval for redelivering QoS1/2 messages.
{mapping, "zone.$name.retry_interval", "emqx.zones", [
  {default, "20s"},
  {datatype, {duration, ms}}
]}.

%% @doc Max Packets that Awaiting PUBREL, 0 means no limit
{mapping, "zone.$name.max_awaiting_rel", "emqx.zones", [
  {default, 0},
  {datatype, integer}
]}.

%% @doc Awaiting PUBREL timeout
{mapping, "zone.$name.await_rel_timeout", "emqx.zones", [
  {default, "300s"},
  {datatype, {duration, ms}}
]}.

%% @doc Ignore loop delivery of messages
{mapping, "zone.$name.ignore_loop_deliver", "emqx.zones", [
  {datatype, {enum, [true, false]}}
]}.

%% @doc Session Expiry Interval
{mapping, "zone.$name.session_expiry_interval", "emqx.zones", [
  {default, "2h"},
  {datatype, {duration, s}}
]}.

%% @doc Max queue length. Enqueued messages when persistent client
%% disconnected, or inflight window is full. 0 means no limit.
{mapping, "zone.$name.max_mqueue_len", "emqx.zones", [
  {default, 1000},
  {datatype, integer}
]}.

%% @doc Topic Priorities, comma separated topic=priority pairs,
%% where priority should be integer in range 1-255 (inclusive)
%% 1 being the lowest and 255 being the highest.
%% default value `none` to indicate no priority table, hence all
%% messages are treated equal, which means either highest ('infinity'),
%% or lowest (0) depending on mqueue_default_priority config.
{mapping, "zone.$name.mqueue_priorities", "emqx.zones", [
  {default, "none"},
  {datatype, string}
]}.

%% @doc Default priority for topics not in priority table.
{mapping, "zone.$name.mqueue_default_priority", "emqx.zones", [
  {default, lowest},
  {datatype, {enum, [highest, lowest]}}
]}.

%% @doc Queue Qos0 messages?
{mapping, "zone.$name.mqueue_store_qos0", "emqx.zones", [
  {default, true},
  {datatype, {enum, [true, false]}}
]}.

%% @doc Force connection/session process GC after this number of
%% messages | bytes passed through.
%% Numbers delimited by `|'. Zero or negative is to disable.
{mapping, "zone.$name.force_gc_policy", "emqx.zones", [
   {default, "0 | 0MB"},
   {datatype, string}
 ]}.

%% @doc Max message queue length and total heap size to force shutdown
%% connection/session process.
%% Message queue here is the Erlang process mailbox, but not the number
%% of queued MQTT messages of QoS 1 and 2.
%% Zero or negative is to disable.
{mapping, "zone.$name.force_shutdown_policy", "emqx.zones", [
  {default, "0 | 0MB"},
  {datatype, string}
]}.

{mapping, "zone.$name.mountpoint", "emqx.zones", [
  {datatype, string}
]}.

{translation, "emqx.zones", fun(Conf) ->
  Mapping = fun("retain_available", Val) ->
                    {mqtt_retain_available, Val};
               ("wildcard_subscription", Val) ->
                    {mqtt_wildcard_subscription, Val};
               ("shared_subscription", Val) ->
                    {mqtt_shared_subscription, Val};
               ("publish_limit", Val) ->
                    [Limit, Duration] = string:tokens(Val, ", "),
                    PubLimit = case cuttlefish_duration:parse(Duration, s) of
                                   Secs when is_integer(Secs) ->
                                       {list_to_integer(Limit) / Secs, list_to_integer(Limit)};
                                   {error, Reason} ->
                                       error(Reason)
                               end,
                    {publish_limit, PubLimit};
               ("force_gc_policy", Val) ->
                    [Count, Bytes] = string:tokens(Val, "| "),
                    GcPolicy = case cuttlefish_bytesize:parse(Bytes) of
                                   {error, Reason} ->
                                       error(Reason);
                                   Bytes1 ->
                                       #{bytes => Bytes1,
                                         count => list_to_integer(Count)}
                               end,
                    {force_gc_policy, GcPolicy};
               ("force_shutdown_policy", Val) ->
                    [Len, Siz] = string:tokens(Val, "| "),
                    ShutdownPolicy = case cuttlefish_bytesize:parse(Siz) of
                                         {error, Reason} ->
                                             error(Reason);
                                         Siz1 ->
                                             #{message_queue_len => list_to_integer(Len),
                                               max_heap_size => Siz1}
                                     end,
                    {force_shutdown_policy, ShutdownPolicy};
               ("mqueue_priorities", Val) ->
                    case Val of
                        "none" -> none; % NO_PRIORITY_TABLE
                        _ ->
                            lists:foldl(fun(T, Acc) ->
                                                %% NOTE: space in "= " is intended
                                                [{Topic, Prio}] = string:tokens(T, "= "),
                                                P = list_to_integer(Prio),
                                                (P < 0 orelse P > 255) andalso error({bad_priority, Topic, Prio}),
                                                maps:put(iolist_to_binary(Topic), P, Acc)
                                        end, string:tokens(Val, ","))
                    end;
               (Opt, Val) ->
                    {list_to_atom(Opt), Val}
            end,
  maps:to_list(
    lists:foldl(
      fun({["zone", Name, Opt], Val}, Zones) ->
              maps:update_with(list_to_atom(Name),
                               fun(Opts) -> [Mapping(Opt, Val)|Opts] end,
                               [Mapping(Opt, Val)], Zones)
      end, #{}, lists:usort(cuttlefish_variable:filter_by_prefix("zone.", Conf))))
end}.

%%--------------------------------------------------------------------
%% Listeners
%%--------------------------------------------------------------------

%%--------------------------------------------------------------------
%% TCP Listeners

{mapping, "listener.tcp.$name", "emqx.listeners", [
  {datatype, [integer, ip]}
]}.

{mapping, "listener.tcp.$name.acceptors", "emqx.listeners", [
  {default, 8},
  {datatype, integer}
]}.

{mapping, "listener.tcp.$name.max_connections", "emqx.listeners", [
  {default, 1024},
  {datatype, integer}
]}.

{mapping, "listener.tcp.$name.max_conn_rate", "emqx.listeners", [
  {datatype, integer}
]}.

{mapping, "listener.tcp.$name.zone", "emqx.listeners", [
  {datatype, string}
]}.

{mapping, "listener.tcp.$name.mountpoint", "emqx.listeners", [
  {datatype, string}
]}.

{mapping, "listener.tcp.$name.rate_limit", "emqx.listeners", [
  {default, undefined},
  {datatype, string}
]}.

{mapping, "listener.tcp.$name.access.$id", "emqx.listeners", [
  {datatype, string}
]}.

{mapping, "listener.tcp.$name.proxy_protocol", "emqx.listeners", [
  {datatype, flag}
]}.

{mapping, "listener.tcp.$name.proxy_protocol_timeout", "emqx.listeners", [
  {datatype, {duration, ms}}
]}.

{mapping, "listener.tcp.$name.peer_cert_as_username", "emqx.listeners", [
  {datatype, {enum, [cn, dn, crt]}}
]}.

{mapping, "listener.tcp.$name.backlog", "emqx.listeners", [
  {datatype, integer},
  {default, 1024}
]}.

{mapping, "listener.tcp.$name.send_timeout", "emqx.listeners", [
  {datatype, {duration, ms}},
  {default, "15s"}
]}.

{mapping, "listener.tcp.$name.send_timeout_close", "emqx.listeners", [
  {datatype, flag},
  {default, on}
]}.

{mapping, "listener.tcp.$name.recbuf", "emqx.listeners", [
  {datatype, bytesize},
  hidden
]}.

{mapping, "listener.tcp.$name.sndbuf", "emqx.listeners", [
  {datatype, bytesize},
  hidden
]}.

{mapping, "listener.tcp.$name.buffer", "emqx.listeners", [
  {datatype, bytesize},
  hidden
]}.

{mapping, "listener.tcp.$name.tune_buffer", "emqx.listeners", [
  {datatype, flag},
  hidden
]}.

{mapping, "listener.tcp.$name.nodelay", "emqx.listeners", [
  {datatype, {enum, [true, false]}},
  hidden
]}.

{mapping, "listener.tcp.$name.reuseaddr", "emqx.listeners", [
  {datatype, {enum, [true, false]}},
  hidden
]}.

%%--------------------------------------------------------------------
%% SSL Listeners

{mapping, "listener.ssl.$name", "emqx.listeners", [
  {datatype, [integer, ip]}
]}.

{mapping, "listener.ssl.$name.acceptors", "emqx.listeners", [
  {default, 8},
  {datatype, integer}
]}.

{mapping, "listener.ssl.$name.max_connections", "emqx.listeners", [
  {default, 1024},
  {datatype, integer}
]}.

{mapping, "listener.ssl.$name.max_conn_rate", "emqx.listeners", [
  {datatype, integer}
]}.

{mapping, "listener.ssl.$name.zone", "emqx.listeners", [
  {datatype, string}
]}.

{mapping, "listener.ssl.$name.mountpoint", "emqx.listeners", [
  {datatype, string}
]}.

{mapping, "listener.ssl.$name.rate_limit", "emqx.listeners", [
  {default, undefined},
  {datatype, string}
]}.

{mapping, "listener.ssl.$name.access.$id", "emqx.listeners", [
  {datatype, string}
]}.

{mapping, "listener.ssl.$name.proxy_protocol", "emqx.listeners", [
  {datatype, flag}
]}.

{mapping, "listener.ssl.$name.proxy_protocol_timeout", "emqx.listeners", [
  {datatype, {duration, ms}}
]}.

{mapping, "listener.ssl.$name.backlog", "emqx.listeners", [
  {default, 1024},
  {datatype, integer}
]}.

{mapping, "listener.ssl.$name.send_timeout", "emqx.listeners", [
  {datatype, {duration, ms}},
  {default, "15s"}
]}.

{mapping, "listener.ssl.$name.send_timeout_close", "emqx.listeners", [
  {datatype, flag},
  {default, on}
]}.

{mapping, "listener.ssl.$name.recbuf", "emqx.listeners", [
  {datatype, bytesize},
  hidden
]}.

{mapping, "listener.ssl.$name.sndbuf", "emqx.listeners", [
  {datatype, bytesize},
  hidden
]}.

{mapping, "listener.ssl.$name.buffer", "emqx.listeners", [
  {datatype, bytesize},
  hidden
]}.

{mapping, "listener.ssl.$name.tune_buffer", "emqx.listeners", [
  {datatype, flag},
  hidden
]}.

{mapping, "listener.ssl.$name.nodelay", "emqx.listeners", [
  {datatype, {enum, [true, false]}},
  hidden
]}.

{mapping, "listener.ssl.$name.reuseaddr", "emqx.listeners", [
  {datatype, {enum, [true, false]}},
  hidden
]}.

{mapping, "listener.ssl.$name.tls_versions", "emqx.listeners", [
  {datatype, string}
]}.

{mapping, "listener.ssl.$name.ciphers", "emqx.listeners", [
  {datatype, string}
]}.

{mapping, "listener.ssl.$name.handshake_timeout", "emqx.listeners", [
  {default, "15s"},
  {datatype, {duration, ms}}
]}.

{mapping, "listener.ssl.$name.dhfile", "emqx.listeners", [
  {datatype, string}
]}.

{mapping, "listener.ssl.$name.keyfile", "emqx.listeners", [
  {datatype, string}
]}.

{mapping, "listener.ssl.$name.certfile", "emqx.listeners", [
  {datatype, string}
]}.

{mapping, "listener.ssl.$name.cacertfile", "emqx.listeners", [
  {datatype, string}
]}.

{mapping, "listener.ssl.$name.verify", "emqx.listeners", [
  {datatype, atom}
]}.

{mapping, "listener.ssl.$name.fail_if_no_peer_cert", "emqx.listeners", [
  {datatype, {enum, [true, false]}}
]}.

{mapping, "listener.ssl.$name.secure_renegotiate", "emqx.listeners", [
  {datatype, flag}
]}.

{mapping, "listener.ssl.$name.reuse_sessions", "emqx.listeners", [
  {default, on},
  {datatype, flag}
]}.

{mapping, "listener.ssl.$name.honor_cipher_order", "emqx.listeners", [
  {datatype, flag}
]}.

{mapping, "listener.ssl.$name.peer_cert_as_username", "emqx.listeners", [
  {datatype, {enum, [cn, dn, crt]}}
]}.

%%--------------------------------------------------------------------
%% MQTT/WebSocket Listeners

{mapping, "listener.ws.$name", "emqx.listeners", [
  {datatype, [integer, ip]}
]}.

{mapping, "listener.ws.$name.mqtt_path", "emqx.listeners", [
  {default, "/mqtt"},
  {datatype, string}
]}.

{mapping, "listener.ws.$name.acceptors", "emqx.listeners", [
  {default, 8},
  {datatype, integer}
]}.

{mapping, "listener.ws.$name.max_connections", "emqx.listeners", [
  {default, 1024},
  {datatype, integer}
]}.

{mapping, "listener.ws.$name.max_conn_rate", "emqx.listeners", [
  {datatype, integer}
]}.

{mapping, "listener.ws.$name.zone", "emqx.listeners", [
  {datatype, string}
]}.

{mapping, "listener.ws.$name.mountpoint", "emqx.listeners", [
  {datatype, string}
]}.

{mapping, "listener.ws.$name.rate_limit", "emqx.listeners", [
  {default, undefined},
  {datatype, string}
]}.

{mapping, "listener.ws.$name.access.$id", "emqx.listeners", [
  {datatype, string}
]}.

{mapping, "listener.ws.$name.verify_protocol_header", "emqx.listeners", [
  {default, on},
  {datatype, flag}
]}.

{mapping, "listener.ws.$name.proxy_address_header", "emqx.listeners", [
  {datatype, string},
  hidden
]}.

{mapping, "listener.ws.$name.proxy_port_header", "emqx.listeners", [
  {datatype, string},
  hidden
]}.

{mapping, "listener.ws.$name.proxy_protocol", "emqx.listeners", [
  {datatype, flag}
]}.

{mapping, "listener.ws.$name.proxy_protocol_timeout", "emqx.listeners", [
  {datatype, {duration, ms}}
]}.

{mapping, "listener.ws.$name.backlog", "emqx.listeners", [
  {default, 1024},
  {datatype, integer}
]}.

{mapping, "listener.ws.$name.send_timeout", "emqx.listeners", [
  {datatype, {duration, ms}},
  {default, "15s"}
]}.

{mapping, "listener.ws.$name.send_timeout_close", "emqx.listeners", [
  {datatype, flag},
  {default, on}
]}.

{mapping, "listener.ws.$name.recbuf", "emqx.listeners", [
  {datatype, bytesize},
  hidden
]}.

{mapping, "listener.ws.$name.sndbuf", "emqx.listeners", [
  {datatype, bytesize},
  hidden
]}.

{mapping, "listener.ws.$name.buffer", "emqx.listeners", [
  {datatype, bytesize},
  hidden
]}.

{mapping, "listener.ws.$name.tune_buffer", "emqx.listeners", [
  {datatype, flag},
  hidden
]}.

{mapping, "listener.ws.$name.nodelay", "emqx.listeners", [
  {datatype, {enum, [true, false]}},
  hidden
]}.

%%--------------------------------------------------------------------
%% MQTT/WebSocket/SSL Listeners

{mapping, "listener.wss.$name", "emqx.listeners", [
  {datatype, [integer, ip]}
]}.

{mapping, "listener.wss.$name.mqtt_path", "emqx.listeners", [
  {default, "/mqtt"},
  {datatype, string}
]}.

{mapping, "listener.wss.$name.acceptors", "emqx.listeners", [
  {default, 8},
  {datatype, integer}
]}.

{mapping, "listener.wss.$name.max_connections", "emqx.listeners", [
  {default, 1024},
  {datatype, integer}
]}.

{mapping, "listener.wss.$name.max_conn_rate", "emqx.listeners", [
  {datatype, integer}
]}.

{mapping, "listener.wss.$name.zone", "emqx.listeners", [
  {datatype, string}
]}.

{mapping, "listener.wss.$name.mountpoint", "emqx.listeners", [
  {datatype, string}
]}.

{mapping, "listener.wss.$name.rate_limit", "emqx.listeners", [
  {datatype, string}
]}.

{mapping, "listener.wss.$name.verify_protocol_header", "emqx.listeners", [
  {default, on},
  {datatype, flag}
]}.

{mapping, "listener.wss.$name.access.$id", "emqx.listeners", [
  {datatype, string}
]}.

{mapping, "listener.wss.$name.proxy_address_header", "emqx.listeners", [
  {datatype, string},
  hidden
]}.

{mapping, "listener.wss.$name.proxy_port_header", "emqx.listeners", [
  {datatype, string},
  hidden
]}.

{mapping, "listener.wss.$name.proxy_protocol", "emqx.listeners", [
  {datatype, flag}
]}.

{mapping, "listener.wss.$name.proxy_protocol_timeout", "emqx.listeners", [
  {datatype, {duration, ms}}
]}.

%%{mapping, "listener.wss.$name.handshake_timeout", "emqx.listeners", [
%%  {default, "15s"},
%%  {datatype, {duration, ms}}
%%]}.

{mapping, "listener.wss.$name.backlog", "emqx.listeners", [
  {default, 1024},
  {datatype, integer}
]}.

{mapping, "listener.wss.$name.send_timeout", "emqx.listeners", [
  {datatype, {duration, ms}},
  {default, "15s"}
]}.

{mapping, "listener.wss.$name.send_timeout_close", "emqx.listeners", [
  {datatype, flag},
  {default, on}
]}.

{mapping, "listener.wss.$name.recbuf", "emqx.listeners", [
  {datatype, bytesize},
  hidden
]}.

{mapping, "listener.wss.$name.sndbuf", "emqx.listeners", [
  {datatype, bytesize},
  hidden
]}.

{mapping, "listener.wss.$name.buffer", "emqx.listeners", [
  {datatype, bytesize},
  hidden
]}.

{mapping, "listener.wss.$name.tune_buffer", "emqx.listeners", [
  {datatype, flag},
  hidden
]}.

{mapping, "listener.wss.$name.nodelay", "emqx.listeners", [
  {datatype, {enum, [true, false]}},
  hidden
]}.

{mapping, "listener.wss.$name.tls_versions", "emqx.listeners", [
  {datatype, string}
]}.

{mapping, "listener.wss.$name.ciphers", "emqx.listeners", [
  {datatype, string}
]}.

{mapping, "listener.wss.$name.keyfile", "emqx.listeners", [
  {datatype, string}
]}.

{mapping, "listener.wss.$name.certfile", "emqx.listeners", [
  {datatype, string}
]}.

{mapping, "listener.wss.$name.cacertfile", "emqx.listeners", [
  {datatype, string}
]}.

{mapping, "listener.wss.$name.verify", "emqx.listeners", [
  {datatype, atom}
]}.

{mapping, "listener.wss.$name.fail_if_no_peer_cert", "emqx.listeners", [
  {datatype, {enum, [true, false]}}
]}.

{mapping, "listener.wss.$name.secure_renegotiate", "emqx.listeners", [
  {datatype, flag}
]}.

{mapping, "listener.wss.$name.reuse_sessions", "emqx.listeners", [
  {default, on},
  {datatype, flag}
]}.

{mapping, "listener.wss.$name.honor_cipher_order", "emqx.listeners", [
  {datatype, flag}
]}.

{mapping, "listener.wss.$name.peer_cert_as_username", "emqx.listeners", [
  {datatype, {enum, [cn, dn, crt]}}
]}.

{translation, "emqx.listeners", fun(Conf) ->

    Filter  = fun(Opts) -> [{K, V} || {K, V} <- Opts, V =/= undefined] end,

    Atom = fun(undefined) -> undefined; (S) -> list_to_atom(S) end,

    Access = fun(S) ->
                 [A, CIDR] = string:tokens(S, " "),
                 {list_to_atom(A), case CIDR of "all" -> all; _ -> CIDR end}
             end,

    AccOpts = fun(Prefix) ->
                  case cuttlefish_variable:filter_by_prefix(Prefix ++ ".access", Conf) of
                      [] -> [];
                      Rules -> [{access_rules, [Access(Rule) || {_, Rule} <- Rules]}]
                  end
              end,

    MountPoint = fun(undefined) -> undefined; (S) -> list_to_binary(S) end,

    Ratelimit = fun(undefined) ->
                    undefined;
                   (S) ->
                    list_to_tuple([list_to_integer(Token) || Token <- string:tokens(S, ",")])
                end,

    LisOpts = fun(Prefix) ->
                  Filter([{acceptors, cuttlefish:conf_get(Prefix ++ ".acceptors", Conf)},
                          {mqtt_path, cuttlefish:conf_get(Prefix ++ ".mqtt_path", Conf, undefined)},
                          {max_connections, cuttlefish:conf_get(Prefix ++ ".max_connections", Conf)},
                          {max_conn_rate, cuttlefish:conf_get(Prefix ++ ".max_conn_rate", Conf, undefined)},
                          {tune_buffer, cuttlefish:conf_get(Prefix ++ ".tune_buffer", Conf, undefined)},
                          {zone, Atom(cuttlefish:conf_get(Prefix ++ ".zone", Conf, undefined))},
                          {rate_limit, Ratelimit(cuttlefish:conf_get(Prefix ++ ".rate_limit", Conf, undefined))},
                          {proxy_protocol, cuttlefish:conf_get(Prefix ++ ".proxy_protocol", Conf, undefined)},
                          {proxy_protocol_timeout, cuttlefish:conf_get(Prefix ++ ".proxy_protocol_timeout", Conf, undefined)},
                          {mountpoint, MountPoint(cuttlefish:conf_get(Prefix ++ ".mountpoint", Conf, undefined))},
                          {verify_protocol_header, cuttlefish:conf_get(Prefix ++ ".verify_protocol_header", Conf, undefined)},
                          {peer_cert_as_username, cuttlefish:conf_get(Prefix ++ ".peer_cert_as_username", Conf, undefined)},
                          {proxy_port_header, cuttlefish:conf_get(Prefix ++ ".proxy_port_header", Conf, undefined)},
                          {proxy_address_header, cuttlefish:conf_get(Prefix ++ ".proxy_address_header", Conf, undefined)} | AccOpts(Prefix)])
              end,
    TcpOpts = fun(Prefix) ->
                   Filter([{backlog, cuttlefish:conf_get(Prefix ++ ".backlog", Conf, undefined)},
                           {send_timeout, cuttlefish:conf_get(Prefix ++ ".send_timeout", Conf, undefined)},
                           {send_timeout_close, cuttlefish:conf_get(Prefix ++ ".send_timeout_close", Conf, undefined)},
                           {recbuf,  cuttlefish:conf_get(Prefix ++ ".recbuf", Conf, undefined)},
                           {sndbuf,  cuttlefish:conf_get(Prefix ++ ".sndbuf", Conf, undefined)},
                           {buffer,  cuttlefish:conf_get(Prefix ++ ".buffer", Conf, undefined)},
                           {nodelay, cuttlefish:conf_get(Prefix ++ ".nodelay", Conf, true)},
                           {reuseaddr, cuttlefish:conf_get(Prefix ++ ".reuseaddr", Conf, undefined)}])
              end,

    SplitFun = fun(undefined) -> undefined; (S) -> string:tokens(S, ",") end,

    SslOpts = fun(Prefix) ->
                 Versions = case SplitFun(cuttlefish:conf_get(Prefix ++ ".tls_versions", Conf, undefined)) of
                                undefined -> undefined;
                                L -> [list_to_atom(V) || V <- L]
                            end,
                  Filter([{versions, Versions},
                          {ciphers, SplitFun(cuttlefish:conf_get(Prefix ++ ".ciphers", Conf, undefined))},
                          {handshake_timeout, cuttlefish:conf_get(Prefix ++ ".handshake_timeout", Conf, undefined)},
                          {dhfile, cuttlefish:conf_get(Prefix ++ ".dhfile", Conf, undefined)},
                          {keyfile,    cuttlefish:conf_get(Prefix ++ ".keyfile", Conf, undefined)},
                          {certfile,   cuttlefish:conf_get(Prefix ++ ".certfile", Conf, undefined)},
                          {cacertfile, cuttlefish:conf_get(Prefix ++ ".cacertfile", Conf, undefined)},
                          {verify,     cuttlefish:conf_get(Prefix ++ ".verify", Conf, undefined)},
                          {fail_if_no_peer_cert, cuttlefish:conf_get(Prefix ++ ".fail_if_no_peer_cert", Conf, undefined)},
                          {secure_renegotiate, cuttlefish:conf_get(Prefix ++ ".secure_renegotiate", Conf, undefined)},
                          {reuse_sessions, cuttlefish:conf_get(Prefix ++ ".reuse_sessions", Conf, undefined)},
                          {honor_cipher_order, cuttlefish:conf_get(Prefix ++ ".honor_cipher_order", Conf, undefined)}])
              end,

    TcpListeners = fun(Type, Name) ->
                       Prefix = string:join(["listener", Type, Name], "."),
                       case cuttlefish:conf_get(Prefix, Conf, undefined) of
                           undefined -> [];
                           ListenOn  ->
                               [{Atom(Type), ListenOn, [{tcp_options, TcpOpts(Prefix)} | LisOpts(Prefix)]}]
                       end
                   end,

    SslListeners = fun(Type, Name) ->
                       Prefix = string:join(["listener", Type, Name], "."),
                       case cuttlefish:conf_get(Prefix, Conf, undefined) of
                           undefined ->
                               [];
                           ListenOn ->
                               [{Atom(Type), ListenOn, [{tcp_options, TcpOpts(Prefix)},
                                                        {ssl_options, SslOpts(Prefix)} | LisOpts(Prefix)]}]
                       end
                   end,

    lists:flatten([TcpListeners(Type, Name) || {["listener", Type, Name], ListenOn}
                                               <- cuttlefish_variable:filter_by_prefix("listener.tcp", Conf)
                                               ++ cuttlefish_variable:filter_by_prefix("listener.ws", Conf)]
                  ++
                  [SslListeners(Type, Name) || {["listener", Type, Name], ListenOn}
                                               <- cuttlefish_variable:filter_by_prefix("listener.ssl", Conf)
                                               ++ cuttlefish_variable:filter_by_prefix("listener.wss", Conf)])
end}.

%%--------------------------------------------------------------------
%% Bridges
%%--------------------------------------------------------------------
{mapping, "bridge.$name.mqueue_type", "emqx.bridges", [
  {datatype, {enum, [memory, disk]}}
]}.

{mapping, "bridge.$name.address", "emqx.bridges", [
  {datatype, string}
]}.

{mapping, "bridge.$name.proto_ver", "emqx.bridges", [
  {datatype, {enum, [mqttv3, mqttv4, mqttv5]}}
]}.

{mapping, "bridge.$name.client_id", "emqx.bridges", [
  {datatype, string}
]}.

{mapping, "bridge.$name.clean_start", "emqx.bridges", [
  {default, true},
  {datatype, {enum, [true, false]}}
]}.

{mapping, "bridge.$name.username", "emqx.bridges", [
  {datatype, string}
]}.

{mapping, "bridge.$name.password", "emqx.bridges", [
  {datatype, string}
]}.

{mapping, "bridge.$name.mountpoint", "emqx.bridges", [
  {datatype, string}
]}.

{mapping, "bridge.$name.forwards", "emqx.bridges", [
  {datatype, string},
  {default, ""}
]}.

{mapping, "bridge.$name.ssl", "emqx.bridges", [
  {datatype, flag},
  {default, off}
]}.

{mapping, "bridge.$name.cacertfile", "emqx.bridges", [
  {datatype, string}
]}.

{mapping, "bridge.$name.certfile", "emqx.bridges", [
  {datatype, string}
]}.

{mapping, "bridge.$name.keyfile", "emqx.bridges", [
  {datatype, string}
]}.

{mapping, "bridge.$name.ciphers", "emqx.bridges", [
  {datatype, string}
]}.

{mapping, "bridge.$name.max_pending_messages", "emqx.bridges", [
  {default, 10000},
  {datatype, integer}
]}.

{mapping, "bridge.$name.keepalive", "emqx.bridges", [
  {default, "10s"},
  {datatype, {duration, ms}}
]}.

{mapping, "bridge.$name.tls_versions", "emqx.bridges", [
  {datatype, string},
  {default, "tlsv1,tlsv1.1,tlsv1.2"}
]}.

{mapping, "bridge.$name.subscription.$id.topic", "emqx.bridges", [
  {datatype, string}
]}.

{mapping, "bridge.$name.subscription.$id.qos", "emqx.bridges", [
  {datatype, integer}
]}.

{mapping, "bridge.$name.start_type", "emqx.bridges", [
  {datatype, {enum, [manual, auto]}},
  {default, auto}
]}.

{mapping, "bridge.$name.reconnect_interval", "emqx.bridges", [
  {default, "30s"},
  {datatype, {duration, ms}}
]}.


{translation, "emqx.bridges", fun(Conf) ->
    Split = fun(undefined) -> undefined; (S) -> string:tokens(S, ",") end,

    IsSsl = fun(cacertfile)   -> true;
               (certfile)     -> true;
               (keyfile)      -> true;
               (ciphers)      -> true;
               (tls_versions) -> true;
               (_Opt)         -> false
            end,

    Parse = fun(tls_versions, Vers) ->
                    {versions, [list_to_atom(S) || S <- Split(Vers)]};
               (ciphers, Ciphers) ->
                    {ciphers, Split(Ciphers)};
               (Opt, Val) ->
                    {Opt, Val}
            end,

    Merge = fun(forwards, Val, Opts) ->
                  [{forwards, string:tokens(Val, ",")}|Opts];
               (Opt, Val, Opts) ->
                  case IsSsl(Opt) of
                      true ->
                          SslOpts = [Parse(Opt, Val)|proplists:get_value(ssl_opts, Opts, [])],
                          lists:ukeymerge(1, [{ssl_opts, SslOpts}], lists:usort(Opts));
                      false ->
                          [{Opt, Val}|Opts]
                  end
            end,

    Subscriptions = fun(Name) ->
                        Configs = cuttlefish_variable:filter_by_prefix("bridge." ++ Name ++ ".subscription", Conf),
                        lists:zip([Topic || {_, Topic} <- lists:sort([{I, Topic} || {[_, _, "subscription", I, "topic"], Topic} <- Configs])],
                                  [QoS || {_, QoS} <- lists:sort([{I, QoS} || {[_, _, "subscription", I, "qos"], QoS} <- Configs])])
                    end,

    maps:to_list(
      lists:foldl(
        fun({["bridge", Name, Opt], Val}, Acc) ->
                %% e.g #{aws => [{OptKey, OptVal}]}
                Init = [{list_to_atom(Opt), Val},{subscriptions, Subscriptions(Name)}],
                maps:update_with(list_to_atom(Name),
                                 fun(Opts) -> Merge(list_to_atom(Opt), Val, Opts) end, Init, Acc);
           (_, Acc) -> Acc
        end, #{}, lists:usort(cuttlefish_variable:filter_by_prefix("bridge.", Conf))))

end}.

%%--------------------------------------------------------------------
%% Modules
%%--------------------------------------------------------------------

{mapping, "module.presence", "emqx.modules", [
  {default, off},
  {datatype, flag}
]}.

{mapping, "module.presence.qos", "emqx.modules", [
  {default, 1},
  {datatype, integer},
  {validators, ["range:0-2"]}
]}.

{mapping, "module.subscription", "emqx.modules", [
  {default, off},
  {datatype, flag}
]}.

{mapping, "module.subscription.$id.topic", "emqx.modules", [
  {datatype, string}
]}.

{mapping, "module.subscription.$id.qos", "emqx.modules", [
  {default, 1},
  {datatype, integer},
  {validators, ["range:0-2"]}
]}.

{mapping, "module.rewrite", "emqx.modules", [
  {default, off},
  {datatype, flag}
]}.

{mapping, "module.rewrite.rule.$id", "emqx.modules", [
  {datatype, string}
]}.

{translation, "emqx.modules", fun(Conf) ->
  Subscriptions = fun() ->
      List = cuttlefish_variable:filter_by_prefix("module.subscription", Conf),
      QosList = [Qos || {_, Qos} <- lists:sort([{I, Qos} || {[_,"subscription", I,"qos"], Qos} <- List])],
      TopicList = [iolist_to_binary(Topic) || {_, Topic} <-
        lists:sort([{I, Topic} || {[_,"subscription", I, "topic"], Topic} <- List])],
      lists:zip(TopicList, QosList)
  end,
  Rewrites = fun() ->
      Rules = cuttlefish_variable:filter_by_prefix("module.rewrite.rule", Conf),
      lists:map(fun({[_, "rewrite", "rule", I], Rule}) ->
                    [Topic, Re, Dest] = string:tokens(Rule, " "),
                    {rewrite, list_to_binary(Topic), list_to_binary(Re), list_to_binary(Dest)}
                end, Rules)
  end,
  lists:append([
    case cuttlefish:conf_get("module.presence", Conf) of %% Presence
        true  -> [{emqx_mod_presence, [{qos, cuttlefish:conf_get("module.presence.qos", Conf, 1)}]}];
        false -> []
    end,
    case cuttlefish:conf_get("module.subscription", Conf) of %% Subscription
        true  -> [{emqx_mod_subscription, Subscriptions()}];
        false -> []
    end,
    case cuttlefish:conf_get("module.rewrite", Conf) of %% Rewrite
        true  -> [{emqx_mod_rewrite, Rewrites()}];
        false -> []
    end
  ])
end}.

%%-------------------------------------------------------------------
%% Plugins
%%-------------------------------------------------------------------

{mapping, "plugins.etc_dir", "emqx.plugins_etc_dir", [
  {datatype, string}
]}.

{mapping, "plugins.loaded_file", "emqx.plugins_loaded_file", [
  {datatype, string}
]}.

{mapping, "plugins.expand_plugins_dir", "emqx.expand_plugins_dir", [
  {datatype, string}
]}.

%%--------------------------------------------------------------------
%% Broker
%%--------------------------------------------------------------------

{mapping, "broker.sys_interval", "emqx.broker_sys_interval", [
  {datatype, {duration, ms}},
  {default, "1m"}
]}.

{mapping, "broker.session_locking_strategy", "emqx.session_locking_strategy", [
  {default, quorum},
  {datatype, {enum, [local,one,quorum,all]}}
]}.

%% @doc Shared Subscription Dispatch Strategy.
{mapping, "broker.shared_subscription_strategy", "emqx.shared_subscription_strategy", [
  {default, round_robbin},
  {datatype,
   {enum,
    [random, %% randomly pick a subscriber
     round_robbin, %% round robin alive subscribers one message after another
     sticky, %% pick a random subscriber and stick to it
     hash %% hash client ID to a group member
    ]}}
]}.

{mapping, "broker.route_batch_clean", "emqx.route_batch_clean", [
  {default, on},
  {datatype, flag}
]}.

%%--------------------------------------------------------------------
%% System Monitor
%%--------------------------------------------------------------------

%% @doc Long GC, don't monitor in production mode for:
%% https://github.com/erlang/otp/blob/feb45017da36be78d4c5784d758ede619fa7bfd3/erts/emulator/beam/erl_gc.c#L421
{mapping, "sysmon.long_gc", "emqx.sysmon", [
  {default, false},
  {datatype, {enum, [true, false]}}
]}.

%% @doc Long Schedule(ms)
{mapping, "sysmon.long_schedule", "emqx.sysmon", [
  {default, 1000},
  {datatype, integer}
]}.

%% @doc Large Heap
{mapping, "sysmon.large_heap", "emqx.sysmon", [
  {default, "8MB"},
  {datatype, bytesize}
]}.

%% @doc Monitor Busy Port
{mapping, "sysmon.busy_port", "emqx.sysmon", [
  {default, false},
  {datatype, {enum, [true, false]}}
]}.

%% @doc Monitor Busy Dist Port
{mapping, "sysmon.busy_dist_port", "emqx.sysmon", [
  {default, true},
  {datatype, {enum, [true, false]}}
]}.

{translation, "emqx.sysmon", fun(Conf) ->
  [{long_gc, cuttlefish:conf_get("sysmon.long_gc", Conf)},
   {long_schedule, cuttlefish:conf_get("sysmon.long_schedule", Conf)},
   {large_heap, cuttlefish:conf_get("sysmon.large_heap", Conf)},
   {busy_port, cuttlefish:conf_get("sysmon.busy_port", Conf)},
   {busy_dist_port, cuttlefish:conf_get("sysmon.busy_dist_port", Conf)}]
end}.<|MERGE_RESOLUTION|>--- conflicted
+++ resolved
@@ -417,71 +417,7 @@
   {datatype, integer}
 ]}.
 
-<<<<<<< HEAD
-{mapping, "log.error.redirect", "lager.error_logger_redirect", [
-  {default, on},
-  {datatype, flag},
-  hidden
-]}.
-
-{mapping, "log.error.messages_per_second", "lager.error_logger_hwm", [
-  {default, 1000},
-  {datatype, integer},
-  hidden
-]}.
-
-{translation,
- "lager.handlers",
- fun(Conf) ->
-    ErrorHandler = case cuttlefish:conf_get("log.error.file", Conf, undefined) of
-      undefined -> [];
-      ErrorFilename -> [{lager_file_backend, [{file, ErrorFilename},
-                                              {level, error},
-                                              {size, cuttlefish:conf_get("log.error.size", Conf)},
-                                              {date, "$D0"},
-                                              {count, cuttlefish:conf_get("log.error.count", Conf)}]}]
-    end,
-
-    InfoHandler = case cuttlefish:conf_get("log.info.file", Conf, undefined) of
-      undefined -> [];
-      InfoFilename -> [{lager_file_backend, [{file, InfoFilename},
-                                             {level, info},
-                                             {size, cuttlefish:conf_get("log.info.size", Conf)},
-                                             {date, "$D0"},
-                                             {count, cuttlefish:conf_get("log.info.count", Conf)}]}]
-    end,
-
-    ConsoleLogLevel = cuttlefish:conf_get("log.console.level", Conf),
-    ConsoleLogFile = cuttlefish:conf_get("log.console.file", Conf),
-
-    ConsoleHandler = {lager_console_backend, [{level, ConsoleLogLevel}]},
-    ConsoleFileHandler = {lager_file_backend, [{file, ConsoleLogFile},
-                                               {level, ConsoleLogLevel},
-                                               {size, cuttlefish:conf_get("log.console.size", Conf)},
-                                               {date, "$D0"},
-                                               {count, cuttlefish:conf_get("log.console.count", Conf)}]},
-
-    ConsoleHandlers = case cuttlefish:conf_get("log.console", Conf) of
-      off -> [];
-      file -> [ConsoleFileHandler];
-      console -> [ConsoleHandler];
-      both -> [ConsoleHandler, ConsoleFileHandler];
-      _ -> []
-    end,
-    ConsoleHandlers ++ ErrorHandler ++ InfoHandler
-  end
-}.
-
-{mapping, "log.crash", "lager.crash_log", [
-  {default, on},
-  {datatype, flag}
-]}.
-
-{mapping, "log.crash.file", "lager.crash_log", [
-  {default, "log/crash.log"},
-=======
 {mapping, "log.$level.file", "kernel.logger", [
->>>>>>> 07858417
   {datatype, file}
 ]}.
 
