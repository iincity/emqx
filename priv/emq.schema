%%-*- mode: erlang -*-
%% EMQ config mapping

%%--------------------------------------------------------------------
%% Erlang Node
%%--------------------------------------------------------------------

%% @doc Erlang node name
{mapping, "node.name", "vm_args.-name", [
  {default, "emqttd@127.0.0.1"}
]}.

%% @doc Secret cookie for distributed erlang node
{mapping, "node.cookie", "vm_args.-setcookie", [
  {default, "emqsecretcookie"}
]}.

%% @doc SMP Support
{mapping, "node.smp", "vm_args.-smp", [
  {default, auto},
  {datatype, {enum, [enable, auto, disable]}},
  hidden
]}.

%% @doc http://erlang.org/doc/man/heart.html
{mapping, "node.heartbeat", "vm_args.-heart", [
  {datatype, flag},
  hidden
]}.

{translation, "vm_args.-heart", fun(Conf) ->
    case cuttlefish:conf_get("node.heartbeat", Conf) of
        true  -> "";
        false -> cuttlefish:invalid("should be 'on' or comment the line!")
    end
end}.

%% @doc Enable Kernel Poll
{mapping, "node.kernel_poll", "vm_args.+K", [
  {default, on},
  {datatype, flag},
  hidden
]}.

%% @doc More information at: http://erlang.org/doc/man/erl.html
{mapping, "node.async_threads", "vm_args.+A", [
  {default, 64},
  {datatype, integer},
  {validators, ["range:0-1024"]}
]}.

%% @doc Erlang Process Limit
{mapping, "node.process_limit", "vm_args.+P", [
  {datatype, integer},
  {default, 256000},
  hidden
]}.

%% Note: OTP R15 and earlier uses -env ERL_MAX_PORTS, R16+ uses +Q
%% @doc The number of concurrent ports/sockets
%% Valid range is 1024-134217727
{mapping, "node.max_ports",
  cuttlefish:otp("R16", "vm_args.+Q", "vm_args.-env ERL_MAX_PORTS"), [
  {default, 262144},
  {datatype, integer},
  {validators, ["range4ports"]}
]}.

{validator, "range4ports", "must be 1024 to 134217727",
 fun(X) -> X >= 1024 andalso X =< 134217727 end}.

%% @doc http://www.erlang.org/doc/man/erl.html#%2bzdbbl
{mapping, "node.dist_buffer_size", "vm_args.+zdbbl", [
  {datatype, bytesize},
  {commented, "32MB"},
  hidden,
  {validators, ["zdbbl_range"]}
]}.

{translation, "vm_args.+zdbbl",
 fun(Conf) ->
  ZDBBL = cuttlefish:conf_get("node.dist_buffer_size", Conf, undefined),
  case ZDBBL of
    undefined -> undefined;
    X when is_integer(X) -> cuttlefish_util:ceiling(X / 1024); %% Bytes to Kilobytes;
    _ -> undefined
  end
 end
}.

{validator, "zdbbl_range", "must be between 1KB and 2097151KB",
 fun(ZDBBL) ->
  %% 2097151KB = 2147482624
  ZDBBL >= 1024 andalso ZDBBL =< 2147482624
 end
}.

%% @doc http://www.erlang.org/doc/man/erlang.html#system_flag-2
{mapping, "node.fullsweep_after", "vm_args.-env ERL_FULLSWEEP_AFTER", [
  {default, 1000},
  {datatype, integer},
  hidden,
  {validators, ["positive_integer"]}
]}.

{validator, "positive_integer", "must be a positive integer",
  fun(X) -> X >= 0 end}.

%% Note: OTP R15 and earlier uses -env ERL_MAX_ETS_TABLES,
%% R16+ uses +e
%% @doc The ETS table limit
{mapping, "node.max_ets_tables",
  cuttlefish:otp("R16", "vm_args.+e", "vm_args.-env ERL_MAX_ETS_TABLES"), [
  {default, 256000},
  {datatype, integer},
  hidden
]}.

%% @doc Set the location of crash dumps
{mapping, "node.crash_dump", "vm_args.-env ERL_CRASH_DUMP", [
  {default, "{{crash_dump}}"},
  {datatype, file},
  hidden
]}.

%% @doc http://www.erlang.org/doc/man/kernel_app.html#net_ticktime
{mapping, "node.dist_net_ticktime", "vm_args.-kernel net_ticktime", [
  {commented, 60},
  {datatype, integer},
  hidden
]}.

%% @doc http://www.erlang.org/doc/man/kernel_app.html
{mapping, "node.dist_listen_min", "kernel.inet_dist_listen_min", [
  {commented, 6369},
  {datatype, integer},
  hidden
]}.

%% @see node.dist_listen_min
{mapping, "node.dist_listen_max", "kernel.inet_dist_listen_max", [
  {commented, 6369},
  {datatype, integer},
  hidden
]}.

%%--------------------------------------------------------------------
%% Log
%%--------------------------------------------------------------------

{mapping, "log.dir", "lager.log_dir", [
  {default, "log"},
  {datatype, string}
]}.

{mapping, "log.console", "lager.handlers", [
  {default, file},
  {datatype, {enum, [off, file, console, both]}}
]}.

{mapping, "log.console.level", "lager.handlers", [
  {default, info},
  {datatype, {enum, [debug, info, notice, warning, error, critical, alert, emergency, none]}}
]}.

{mapping, "log.console.file", "lager.handlers", [
  {default, "log/console.log"},
  {datatype, file}
]}.

{mapping, "log.error.file", "lager.handlers", [
  {default, "log/error.log"},
  {datatype, file}
]}.

{mapping, "log.syslog", "lager.handlers", [
  {default,  off},
  {datatype, flag}
]}.

{mapping, "log.syslog.identity", "lager.handlers", [
  {default, "emq"},
  {datatype, string}
]}.

{mapping, "log.syslog.facility", "lager.handlers", [
  {default, local0},
  {datatype, {enum, [daemon, local0, local1, local2, local3, local4, local5, local6, local7]}}
]}.

{mapping, "log.syslog.level", "lager.handlers", [
  {default, err},
  {datatype, {enum, [debug, info, notice, warning, error, critical, alert, emergency]}}
]}.

{mapping, "log.error.redirect", "lager.error_logger_redirect", [
  {default, on},
  {datatype, flag},
  hidden
]}.

{mapping, "log.error.messages_per_second", "lager.error_logger_hwm", [
  {default, 1000},
  {datatype, integer},
  hidden
]}.

{translation,
 "lager.handlers",
 fun(Conf) ->
    ErrorHandler = case cuttlefish:conf_get("log.error.file", Conf) of
      undefined -> [];
      ErrorFilename -> [{lager_file_backend, [{file, ErrorFilename},
                                              {level, error},
                                              {size, 10485760},
                                              {date, "$D0"},
                                              {count, 5}]}]
    end,

    ConsoleLogLevel = cuttlefish:conf_get("log.console.level", Conf),
    ConsoleLogFile = cuttlefish:conf_get("log.console.file", Conf),

    ConsoleHandler = {lager_console_backend, ConsoleLogLevel},
    ConsoleFileHandler = {lager_file_backend, [{file, ConsoleLogFile},
                                               {level, ConsoleLogLevel},
                                               {size, 10485760},
                                               {date, "$D0"},
                                               {count, 5}]},

    ConsoleHandlers = case cuttlefish:conf_get("log.console", Conf) of
      off -> [];
      file -> [ConsoleFileHandler];
      console -> [ConsoleHandler];
      both -> [ConsoleHandler, ConsoleFileHandler];
      _ -> []
    end,

    SyslogHandler = case cuttlefish:conf_get("log.syslog", Conf) of
      false -> [];
      true  -> [{lager_syslog_backend,
                  [cuttlefish:conf_get("log.syslog.identity", Conf),
                   cuttlefish:conf_get("log.syslog.facility", Conf),
                   cuttlefish:conf_get("log.syslog.level", Conf)]}]
    end,

    ConsoleHandlers ++ ErrorHandler ++ SyslogHandler
  end
}.

{mapping, "log.crash", "lager.crash_log", [
  {default, on},
  {datatype, flag}
]}.

{mapping, "log.crash.file", "lager.crash_log", [
  {default, "log/crash.log"},
  {datatype, file}
]}.

{translation,
 "lager.crash_log",
 fun(Conf) ->
     case cuttlefish:conf_get("log.crash", Conf) of
         false -> undefined;
         _ ->
             cuttlefish:conf_get("log.crash.file", Conf, "./log/crash.log")
     end
 end}.

{mapping, "sasl", "sasl.sasl_error_logger", [
  {default, off},
  {datatype, flag},
  hidden
]}.

%%--------------------------------------------------------------------
%% Allow Anonymous and Default ACL
%%--------------------------------------------------------------------

%% @doc Allow Anonymous
{mapping, "mqtt.allow_anonymous", "emqttd.allow_anonymous", [
  {default, false},
  {datatype, {enum, [true, false]}}
]}.

%% @doc Default ACL File
{mapping, "mqtt.acl_file", "emqttd.acl_file", [
  {datatype, string},
  hidden
]}.

%% @doc Cache ACL for PUBLISH
{mapping, "mqtt.cache_acl", "emqttd.cache_acl", [
  {default, true},
  {datatype, {enum, [true, false]}}
]}.

%%--------------------------------------------------------------------
%% MQTT Protocol
%%--------------------------------------------------------------------

%% @doc Set the Max ClientId Length Allowed.
{mapping, "mqtt.max_clientid_len", "emqttd.protocol", [
  {default, 1024},
  {datatype, integer}
]}.

%% @doc Max Packet Size Allowed, 64K by default.
{mapping, "mqtt.max_packet_size", "emqttd.protocol", [
  {default, "64KB"},
  {datatype, bytesize}
]}.

{translation, "emqttd.protocol", fun(Conf) ->
  [{max_clientid_len, cuttlefish:conf_get("mqtt.max_clientid_len", Conf)},
   {max_packet_size,  cuttlefish:conf_get("mqtt.max_packet_size", Conf)}]
end}.

%%--------------------------------------------------------------------
%% MQTT Connection
%%--------------------------------------------------------------------

%% @doc Force the client to GC: integer
{mapping, "mqtt.conn.force_gc_count", "emqttd.conn_force_gc_count", [
  {datatype, integer}
]}.

%%--------------------------------------------------------------------
%% MQTT Client
%%--------------------------------------------------------------------

%% @doc Client Idle Timeout.
{mapping, "mqtt.client.idle_timeout", "emqttd.client", [
  {default, "30s"},
  {datatype, {duration, ms}}
]}.

%% @doc Enable Stats of Client.
{mapping, "mqtt.client.enable_stats", "emqttd.client", [
  {default, off},
  {datatype, flag}
]}.

%% @doc Client
{translation, "emqttd.client", fun(Conf) ->
  [{client_idle_timeout, cuttlefish:conf_get("mqtt.client.idle_timeout", Conf)},
   {client_enable_stats, cuttlefish:conf_get("mqtt.client.enable_stats", Conf)}]
end}.

%%--------------------------------------------------------------------
%% MQTT Session
%%--------------------------------------------------------------------

%% @doc Upgrade QoS?
{mapping, "mqtt.session.upgrade_qos", "emqttd.session", [
  {default, off},
  {datatype, flag}
]}.

%% @doc Max number of QoS 1 and 2 messages that can be “inflight” at one time.
%% 0 means no limit
{mapping, "mqtt.session.max_inflight", "emqttd.session", [
  {default, 100},
  {datatype, integer}
]}.

%% @doc Retry interval for redelivering QoS1/2 messages.
{mapping, "mqtt.session.retry_interval", "emqttd.session", [
  {default, "20s"},
  {datatype, {duration, ms}}
]}.

%% @doc Max Packets that Awaiting PUBREL, 0 means no limit
{mapping, "mqtt.session.max_awaiting_rel", "emqttd.session", [
  {default, 0},
  {datatype, integer}
]}.

%% @doc Awaiting PUBREL Timeout
{mapping, "mqtt.session.await_rel_timeout", "emqttd.session", [
  {default, "20s"},
  {datatype, {duration, ms}}
]}.

%% @doc Enable Stats
{mapping, "mqtt.session.enable_stats", "emqttd.session", [
  {default, off},
  {datatype, flag}
]}.

%% @doc Session Expiry Interval
{mapping, "mqtt.session.expiry_interval", "emqttd.session", [
  {default, "2h"},
  {datatype, {duration, ms}}
]}.

{translation, "emqttd.session", fun(Conf) ->
  [{upgrade_qos,       cuttlefish:conf_get("mqtt.session.upgrade_qos", Conf)},
   {max_inflight,      cuttlefish:conf_get("mqtt.session.max_inflight", Conf)},
   {retry_interval,    cuttlefish:conf_get("mqtt.session.retry_interval", Conf)},
   {max_awaiting_rel,  cuttlefish:conf_get("mqtt.session.max_awaiting_rel", Conf)},
   {await_rel_timeout, cuttlefish:conf_get("mqtt.session.await_rel_timeout", Conf)},
   {enable_stats,      cuttlefish:conf_get("mqtt.session.enable_stats", Conf)},
   {expiry_interval,   cuttlefish:conf_get("mqtt.session.expiry_interval", Conf)}]
end}.

%%--------------------------------------------------------------------
%% MQTT Queue
%%--------------------------------------------------------------------

%% @doc Type: simple | priority
{mapping, "mqtt.queue.type", "emqttd.queue", [
  {default, simple},
  {datatype, atom}
]}.

%% @doc Topic Priority: 0~255, Default is 0
{mapping, "mqtt.queue.priority", "emqttd.queue", [
  {default, ""},
  {datatype, string}
]}.

%% @doc Max queue length. Enqueued messages when persistent client disconnected, or inflight window is full.
{mapping, "mqtt.queue.max_length", "emqttd.queue", [
  {default, infinity},
  {datatype, [integer, {atom, infinity}]}
]}.

%% @doc Low-water mark of queued messages
{mapping, "mqtt.queue.low_watermark", "emqttd.queue", [
  {default, "20%"},
  {datatype, string}
]}.

%% @doc High-water mark of queued messages
{mapping, "mqtt.queue.high_watermark", "emqttd.queue", [
  {default, "60%"},
  {datatype, string}
]}.

%% @doc Queue Qos0 messages?
{mapping, "mqtt.queue.qos0", "emqttd.queue", [
  {default, true},
  {datatype, {enum, [true, false]}}
]}.

{translation, "emqttd.queue", fun(Conf) ->
  Parse = fun(S) ->
			{match, [N]} = re:run(S, "^([0-9]+)%$", [{capture, all_but_first, list}]),
			list_to_integer(N) / 100
	      end,
  Opts = [{type, cuttlefish:conf_get("mqtt.queue.type", Conf, simple)},
          {max_length, cuttlefish:conf_get("mqtt.queue.max_length", Conf)},
          {low_watermark, Parse(cuttlefish:conf_get("mqtt.queue.low_watermark", Conf))},
          {high_watermark, Parse(cuttlefish:conf_get("mqtt.queue.high_watermark", Conf))},
          {queue_qos0, cuttlefish:conf_get("mqtt.queue.qos0", Conf)}],
  case cuttlefish:conf_get("mqtt.queue.priority", Conf) of
    undefined -> Opts;
    V -> [{priority,
			 [begin [T, P] = string:tokens(S, "="),
					{T, list_to_integer(P)}
		      end || S <- string:tokens(V, ",")]}|Opts]
  end
end}.

%%--------------------------------------------------------------------
%% MQTT Broker
%%--------------------------------------------------------------------

{mapping, "mqtt.broker.sys_interval", "emqttd.broker_sys_interval", [
  {default, 60},
  {datatype, integer}
]}.

%%--------------------------------------------------------------------
%% MQTT PubSub
%%--------------------------------------------------------------------

{mapping, "mqtt.pubsub.pool_size", "emqttd.pubsub", [
  {default, 8},
  {datatype, integer}
]}.

{mapping, "mqtt.pubsub.by_clientid", "emqttd.pubsub", [
  {default, true},
  {datatype, {enum, [true, false]}}
]}.

{mapping, "mqtt.pubsub.async", "emqttd.pubsub", [
  {default, true},
  {datatype, {enum, [true, false]}}
]}.

{translation, "emqttd.pubsub", fun(Conf) ->
  [{pool_size, cuttlefish:conf_get("mqtt.pubsub.pool_size", Conf)},
   {by_clientid, cuttlefish:conf_get("mqtt.pubsub.by_clientid", Conf)},
   {async, cuttlefish:conf_get("mqtt.pubsub.async", Conf)}]
end}.

%%--------------------------------------------------------------------
%% MQTT Bridge
%%--------------------------------------------------------------------

{mapping, "mqtt.bridge.max_queue_len", "emqttd.bridge", [
  {default, 10000},
  {datatype, integer}
]}.

{mapping, "mqtt.bridge.ping_down_interval", "emqttd.bridge", [
  {default, 1},
  {datatype, integer}
]}.

{translation, "emqttd.bridge", fun(Conf) ->
  [{max_queue_len, cuttlefish:conf_get("mqtt.bridge.max_queue_len", Conf)},
   {ping_down_interval, cuttlefish:conf_get("mqtt.bridge.ping_down_interval", Conf)}]
end}.

%%-------------------------------------------------------------------
%% MQTT Plugins
%%-------------------------------------------------------------------

{mapping, "mqtt.plugins.etc_dir", "emqttd.plugins_etc_dir", [
  {datatype, string}
]}.

{mapping, "mqtt.plugins.loaded_file", "emqttd.plugins_loaded_file", [
  {datatype, string}
]}.

%%--------------------------------------------------------------------
%% MQTT Listeners
%%--------------------------------------------------------------------

{mapping, "mqtt.listener.tcp", "emqttd.listeners", [
  %% {default, 1883},
  {datatype, [integer, ip]}
]}.

{mapping, "mqtt.listener.tcp.acceptors", "emqttd.listeners", [
  {default, 8},
  {datatype, integer}
]}.

{mapping, "mqtt.listener.tcp.max_clients", "emqttd.listeners", [
  {default, 1024},
  {datatype, integer}
]}.

{mapping, "mqtt.listener.tcp.rate_limit", "emqttd.listeners", [
  {default, undefined},
  {datatype, string}
]}.

{mapping, "mqtt.listener.tcp.proxy_protocol", "emqttd.listeners", [
  {default, 1},
  {datatype, integer},
  {validators, ["range:1-2"]},
  hidden
]}.

{mapping, "mqtt.listener.tcp.proxy_protocol_timeout", "emqttd.listeners", [
  {default, 10},
  {datatype, integer},
  hidden
]}.

{mapping, "mqtt.listener.tcp.backlog", "emqttd.listeners", [
  {default, 1024},
  {datatype, integer}
]}.

{mapping, "mqtt.listener.tcp.recbuf", "emqttd.listeners", [
  {datatype, integer},
  hidden
]}.

{mapping, "mqtt.listener.tcp.sndbuf", "emqttd.listeners", [
  {datatype, integer},
  hidden
]}.

{mapping, "mqtt.listener.tcp.buffer", "emqttd.listeners", [
  {datatype, integer},
  hidden
]}.

{mapping, "mqtt.listener.tcp.tune_buffer", "emqttd.listeners", [
  {default, off},
  {datatype, flag}
]}.

{mapping, "mqtt.listener.tcp.nodelay", "emqttd.listeners", [
  {datatype, {enum, [true, false]}},
  hidden
]}.

{mapping, "mqtt.listener.ssl", "emqttd.listeners", [
  %% {default, 8883},
  {datatype, [integer, ip]}
]}.

{mapping, "mqtt.listener.ssl.acceptors", "emqttd.listeners", [
  {default, 8},
  {datatype, integer}
]}.

{mapping, "mqtt.listener.ssl.max_clients", "emqttd.listeners", [
  {default, 512},
  {datatype, integer}
]}.

{mapping, "mqtt.listener.ssl.rate_limit", "emqttd.listeners", [
  {datatype, string}
]}.

<<<<<<< HEAD
{mapping, "mqtt.listener.ssl.proxy_protocol", "emqttd.listeners", [
  {default, 1},
  {datatype, integer},
  {validators, ["range:1-2"]},
  hidden
]}.

{mapping, "mqtt.listener.ssl.proxy_protocol_timeout", "emqttd.listeners", [
  {default, 10},
  {datatype, integer},
  hidden
=======
{mapping, "mqtt.listener.ssl.tls_versions", "emqttd.listeners", [
  {datatype, string}
>>>>>>> b3cb875e
]}.

{mapping, "mqtt.listener.ssl.handshake_timeout", "emqttd.listeners", [
  {default, "15s"},
  {datatype, {duration, ms}}
]}.

{mapping, "mqtt.listener.ssl.keyfile", "emqttd.listeners", [
  {datatype, string}
]}.

{mapping, "mqtt.listener.ssl.certfile", "emqttd.listeners", [
  {datatype, string}
]}.

{mapping, "mqtt.listener.ssl.cacertfile", "emqttd.listeners", [
  {datatype, string}
]}.

{mapping, "mqtt.listener.ssl.verify", "emqttd.listeners", [
  {datatype, atom}
]}.

{mapping, "mqtt.listener.ssl.fail_if_no_peer_cert", "emqttd.listeners", [
  {datatype, {enum, [true, false]}}
]}.

{mapping, "mqtt.listener.http", "emqttd.listeners", [
  %% {default, 8083},
  {datatype, [integer, ip]}
]}.

{mapping, "mqtt.listener.http.acceptors", "emqttd.listeners", [
  {default, 8},
  {datatype, integer}
]}.

{mapping, "mqtt.listener.http.max_clients", "emqttd.listeners", [
  {default, 64},
  {datatype, integer}
]}.

{mapping, "mqtt.listener.http.proxy_protocol", "emqttd.listeners", [
  {default, 1},
  {datatype, integer},
  {validators, ["range:1-2"]},
  hidden
]}.

{mapping, "mqtt.listener.http.proxy_protocol_timeout", "emqttd.listeners", [
  {default, 10},
  {datatype, integer},
  hidden
]}.

{mapping, "mqtt.listener.https", "emqttd.listeners", [
  %%{default, 8084},
  {datatype, [integer, ip]}
]}.

{mapping, "mqtt.listener.https.acceptors", "emqttd.listeners", [
  {default, 8},
  {datatype, integer}
]}.

{mapping, "mqtt.listener.https.max_clients", "emqttd.listeners", [
  {default, 64},
  {datatype, integer}
]}.

{mapping, "mqtt.listener.https.proxy_protocol", "emqttd.listeners", [
  {default, 1},
  {datatype, integer},
  {validators, ["range:1-2"]},
  hidden
]}.

{mapping, "mqtt.listener.https.proxy_protocol_timeout", "emqttd.listeners", [
  {datatype, integer},
  hidden
]}.

{mapping, "mqtt.listener.https.handshake_timeout", "emqttd.listeners", [
  {default, 15},
  {datatype, integer}
]}.

{mapping, "mqtt.listener.https.keyfile", "emqttd.listeners", [
  {datatype, string}
]}.

{mapping, "mqtt.listener.https.certfile", "emqttd.listeners", [
  {datatype, string}
]}.

{mapping, "mqtt.listener.https.cacertfile", "emqttd.listeners", [
  {datatype, string}
]}.

{mapping, "mqtt.listener.https.verify", "emqttd.listeners", [
  {datatype, atom}
]}.

{mapping, "mqtt.listener.https.fail_if_no_peer_cert", "emqttd.listeners", [
  {datatype, {enum, [true, false]}}
]}.

{translation, "emqttd.listeners", fun(Conf) ->
    Filter  = fun(Opts) -> [{K, V} || {K, V} <- Opts, V =/= undefined] end,
    LisOpts = fun(Prefix) ->
                  Filter([{acceptors,   cuttlefish:conf_get(Prefix ++ ".acceptors", Conf)},
<<<<<<< HEAD
                          {max_clients, cuttlefish:conf_get(Prefix ++ ".max_clients", Conf)}])
=======
                          {max_clients, cuttlefish:conf_get(Prefix ++ ".max_clients", Conf)},
                          {tune_buffer, cuttlefish:conf_get(Prefix ++ ".tune_buffer", Conf, undefined)}])
>>>>>>> b3cb875e
              end,
    TcpOpts = fun(Prefix) ->
                   Filter([{backlog, cuttlefish:conf_get(Prefix ++ ".backlog", Conf, undefined)},
                           {recbuf,  cuttlefish:conf_get(Prefix ++ ".recbuf", Conf, undefined)},
                           {sndbuf,  cuttlefish:conf_get(Prefix ++ ".sndbuf", Conf, undefined)},
                           {buffer,  cuttlefish:conf_get(Prefix ++ ".buffer", Conf, undefined)},
                           {nodelay, cuttlefish:conf_get(Prefix ++ ".nodelay", Conf, true)}])
              end,

    SplitFun = fun(undefined) -> undefined; (S) -> string:tokens(S, ",") end,

    SslOpts = fun(Prefix) ->
                 Versions = case SplitFun(cuttlefish:conf_get(Prefix ++ ".tls_versions", Conf, undefined)) of
                                undefined -> undefined;
                                L -> [list_to_atom(V) || V <- L]
                            end,
                  Filter([{versions, Versions},
                          {handshake_timeout, cuttlefish:conf_get(Prefix ++ ".handshake_timeout", Conf), undefined},
                          {keyfile,    cuttlefish:conf_get(Prefix ++ ".keyfile", Conf, undefined)},
                          {certfile,   cuttlefish:conf_get(Prefix ++ ".certfile", Conf, undefined)},
                          {cacertfile, cuttlefish:conf_get(Prefix ++ ".cacertfile", Conf, undefined)},
                          {verify,     cuttlefish:conf_get(Prefix ++ ".verify", Conf, undefined)},
                          {fail_if_no_peer_cert, cuttlefish:conf_get(Prefix ++ ".fail_if_no_peer_cert", Conf, undefined)}])
              end,

    Listeners = fun(Name) when is_atom(Name) ->
                    Key = "mqtt.listener." ++ atom_to_list(Name),
                    case cuttlefish:conf_get(Key, Conf, undefined) of
                        undefined ->
                            [];
                        Port ->
                            ConnOpts = Filter([{rate_limit, cuttlefish:conf_get(Key ++ ".rate_limit", Conf, undefined)},
                                               {proxy_protocol, cuttlefish:conf_get(Key ++ ".proxy_protocol", Conf, undefined)},
                                               {proxy_protocol_timeout, case cuttlefish:conf_get(Key ++ ".proxy_protocol_timeout", Conf, undefined) of
                                                                            undefined -> undefined;
                                                                            I -> I * 1000
                                                                        end}]),
                            Opts = [{connopts, ConnOpts}, {sockopts, TcpOpts(Key)} | LisOpts(Key)],
                            [{Name, Port, case Name =:= ssl orelse Name =:= https of
                                              true  -> [{sslopts, SslOpts(Key)} | Opts];
                                              false -> Opts
                                          end}]
                   end
                end,
    lists:append([Listeners(tcp), Listeners(ssl), Listeners(http), Listeners(https)])
end}.

%%--------------------------------------------------------------------
%% System Monitor
%%--------------------------------------------------------------------

%% @doc Long GC, don't monitor in production mode for:
%% https://github.com/erlang/otp/blob/feb45017da36be78d4c5784d758ede619fa7bfd3/erts/emulator/beam/erl_gc.c#L421
{mapping, "sysmon.long_gc", "emqttd.sysmon", [
  {default, false},
  {datatype, {enum, [true, false]}}
]}.

%% @doc Long Schedule(ms)
{mapping, "sysmon.long_schedule", "emqttd.sysmon", [
  {default, 1000},
  {datatype, integer}
]}.

%% @doc Large Heap
{mapping, "sysmon.large_heap", "emqttd.sysmon", [
  {default, "8MB"},
  {datatype, bytesize}
]}.

%% @doc Monitor Busy Port
{mapping, "sysmon.busy_port", "emqttd.sysmon", [
  {default, false},
  {datatype, {enum, [true, false]}}
]}.

%% @doc Monitor Busy Dist Port
{mapping, "sysmon.busy_dist_port", "emqttd.sysmon", [
  {default, true},
  {datatype, {enum, [true, false]}}
]}.

{translation, "emqttd.sysmon", fun(Conf) ->
    [{long_gc, cuttlefish:conf_get("sysmon.long_gc", Conf)},
     {long_schedule, cuttlefish:conf_get("sysmon.long_schedule", Conf)},
     {large_heap, cuttlefish:conf_get("sysmon.large_heap", Conf)},
     {busy_port, cuttlefish:conf_get("sysmon.busy_port", Conf)},
     {busy_dist_port, cuttlefish:conf_get("sysmon.busy_dist_port", Conf)}]
end}.
<|MERGE_RESOLUTION|>--- conflicted
+++ resolved
@@ -614,22 +614,18 @@
   {datatype, string}
 ]}.
 
-<<<<<<< HEAD
 {mapping, "mqtt.listener.ssl.proxy_protocol", "emqttd.listeners", [
-  {default, 1},
-  {datatype, integer},
-  {validators, ["range:1-2"]},
-  hidden
+  {default, off},
+  {datatype, flag}
 ]}.
 
 {mapping, "mqtt.listener.ssl.proxy_protocol_timeout", "emqttd.listeners", [
-  {default, 10},
-  {datatype, integer},
-  hidden
-=======
+  {default, 5s},
+  {datatype, {duration, ms}}
+]}.
+
 {mapping, "mqtt.listener.ssl.tls_versions", "emqttd.listeners", [
   {datatype, string}
->>>>>>> b3cb875e
 ]}.
 
 {mapping, "mqtt.listener.ssl.handshake_timeout", "emqttd.listeners", [
@@ -741,12 +737,8 @@
     Filter  = fun(Opts) -> [{K, V} || {K, V} <- Opts, V =/= undefined] end,
     LisOpts = fun(Prefix) ->
                   Filter([{acceptors,   cuttlefish:conf_get(Prefix ++ ".acceptors", Conf)},
-<<<<<<< HEAD
-                          {max_clients, cuttlefish:conf_get(Prefix ++ ".max_clients", Conf)}])
-=======
                           {max_clients, cuttlefish:conf_get(Prefix ++ ".max_clients", Conf)},
                           {tune_buffer, cuttlefish:conf_get(Prefix ++ ".tune_buffer", Conf, undefined)}])
->>>>>>> b3cb875e
               end,
     TcpOpts = fun(Prefix) ->
                    Filter([{backlog, cuttlefish:conf_get(Prefix ++ ".backlog", Conf, undefined)},
@@ -780,10 +772,7 @@
                         Port ->
                             ConnOpts = Filter([{rate_limit, cuttlefish:conf_get(Key ++ ".rate_limit", Conf, undefined)},
                                                {proxy_protocol, cuttlefish:conf_get(Key ++ ".proxy_protocol", Conf, undefined)},
-                                               {proxy_protocol_timeout, case cuttlefish:conf_get(Key ++ ".proxy_protocol_timeout", Conf, undefined) of
-                                                                            undefined -> undefined;
-                                                                            I -> I * 1000
-                                                                        end}]),
+                                               {proxy_protocol_timeout, cuttlefish:conf_get(Key ++ ".proxy_protocol_timeout", Conf, undefined)}]),
                             Opts = [{connopts, ConnOpts}, {sockopts, TcpOpts(Key)} | LisOpts(Key)],
                             [{Name, Port, case Name =:= ssl orelse Name =:= https of
                                               true  -> [{sslopts, SslOpts(Key)} | Opts];
