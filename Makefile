--- conflicted
+++ resolved
@@ -1,15 +1,8 @@
 PROJECT = emqttd
 PROJECT_DESCRIPTION = Erlang MQTT Broker
-<<<<<<< HEAD
 PROJECT_VERSION = 3.0
 
-DEPS = gproc lager gen_logger esockd mochiweb getopt gen_rpc \
-	   pbkdf2 clique time_compat rand_compat
-=======
-PROJECT_VERSION = 2.0.5
-
 DEPS = gproc lager gen_logger esockd mochiweb
->>>>>>> 9f56370f
 
 dep_gproc       = git https://github.com/uwiger/gproc
 dep_getopt      = git https://github.com/jcomellas/getopt v0.8.2
@@ -17,24 +10,12 @@
 dep_gen_logger  = git https://github.com/emqtt/gen_logger
 dep_esockd      = git https://github.com/emqtt/esockd master
 dep_mochiweb    = git https://github.com/emqtt/mochiweb
-<<<<<<< HEAD
-dep_clique      = git https://github.com/basho/clique
-dep_pbkdf2      = git https://github.com/basho/erlang-pbkdf2 2.0.0
-dep_time_compat = git https://github.com/lasp-lang/time_compat
-dep_rand_compat = git https://github.com/lasp-lang/rand_compat
-dep_gen_rpc	    = git https://github.com/priestjim/gen_rpc.git
-
-TEST_DEPS = cuttlefish websocket_client
-dep_cuttlefish = git https://github.com/emqtt/cuttlefish
-dep_websocket_client = git https://github.com/jeremyong/websocket_client.git
-=======
 
 ERLC_OPTS += +'{parse_transform, lager_transform}'
 
 TEST_DEPS = cuttlefish emqttc
 dep_cuttlefish = git https://github.com/emqtt/cuttlefish
 dep_emqttc = git https://github.com/emqtt/emqttc
->>>>>>> 9f56370f
 
 NO_AUTOPATCH = cuttlefish
 
