%%--------------------------------------------------------------------
%% Copyright (c) 2012-2016 Feng Lee <feng@emqtt.io>.
%%
%% Licensed under the Apache License, Version 2.0 (the "License");
%% you may not use this file except in compliance with the License.
%% You may obtain a copy of the License at
%%
%%     http://www.apache.org/licenses/LICENSE-2.0
%%
%% Unless required by applicable law or agreed to in writing, software
%% distributed under the License is distributed on an "AS IS" BASIS,
%% WITHOUT WARRANTIES OR CONDITIONS OF ANY KIND, either express or implied.
%% See the License for the specific language governing permissions and
%% limitations under the License.
%%--------------------------------------------------------------------

%% @doc emqttd http publish API and websocket client.
-module(emqttd_http).

-include("emqttd.hrl").

-include("emqttd_protocol.hrl").

-import(proplists, [get_value/2, get_value/3]).

-export([handle_request/1]).

handle_request(Req) ->
    handle_request(Req:get(method), Req:get(path), Req).

handle_request('GET', "/status", Req) ->
    {InternalStatus, _ProvidedStatus} = init:get_status(),
    AppStatus =
    case lists:keysearch(emqttd, 1, application:which_applications()) of
        false         -> not_running;
        {value, _Val} -> running
    end,
    Status = io_lib:format("Node ~s is ~s~nemqttd is ~s",
                            [node(), InternalStatus, AppStatus]),
    Req:ok({"text/plain", iolist_to_binary(Status)});

%%--------------------------------------------------------------------
%% HTTP Publish API
%%--------------------------------------------------------------------

handle_request('POST', "/mqtt/publish", Req) ->
    case authorized(Req) of
        true  -> http_publish(Req);
        false -> Req:respond({401, [], <<"Fobbiden">>})
    end;

%%--------------------------------------------------------------------
%% MQTT Over WebSocket
%%--------------------------------------------------------------------

handle_request('GET', "/mqtt", Req) ->
    lager:info("WebSocket Connection from: ~s", [Req:get(peer)]),
    Upgrade = Req:get_header_value("Upgrade"),
    Proto   = Req:get_header_value("Sec-WebSocket-Protocol"),
    case {is_websocket(Upgrade), Proto} of
        {true, "mqtt" ++ _Vsn} ->
            emqttd_ws:handle_request(Req);
        {false, _} ->
            lager:error("Not WebSocket: Upgrade = ~s", [Upgrade]),
            Req:respond({400, [], <<"Bad Request">>});
        {_, Proto} ->
            lager:error("WebSocket with error Protocol: ~s", [Proto]),
            Req:respond({400, [], <<"Bad WebSocket Protocol">>})
    end;

%%--------------------------------------------------------------------
%% Get static files
%%--------------------------------------------------------------------

handle_request('GET', "/" ++ File, Req) ->
    lager:info("HTTP GET File: ~s", [File]),
    mochiweb_request:serve_file(File, docroot(), Req);

handle_request(Method, Path, Req) ->
    lager:error("Unexpected HTTP Request: ~s ~s", [Method, Path]),
    Req:not_found().

%%--------------------------------------------------------------------
%% HTTP Publish
%%--------------------------------------------------------------------

http_publish(Req) ->
    Params = mochiweb_request:parse_post(Req),
    lager:info("HTTP Publish: ~p", [Params]),
    Topics   = topics(Params),
    ClientId = get_value("client", Params, http),
    Qos      = int(get_value("qos", Params, "0")),
    Retain   = bool(get_value("retain", Params, "0")),
    Payload  = list_to_binary(get_value("message", Params)),
    case {validate(qos, Qos), validate(topics, Topics)} of
        {true, true} ->
            lists:foreach(fun(Topic) ->
                Msg = emqttd_message:make(ClientId, Qos, Topic, Payload),
                emqttd:publish(Msg#mqtt_message{retain  = Retain})
            end, Topics),
            Req:ok({"text/plain", <<"ok">>});
       {false, _} ->
            Req:respond({400, [], <<"Bad QoS">>});
        {_, false} ->
            Req:respond({400, [], <<"Bad Topics">>})
    end.

topics(Params) ->
    Tokens = [get_value("topic", Params) | string:tokens(get_value("topics", Params, ""), ",")],
    [list_to_binary(Token) || Token <- Tokens, Token =/= undefined].

validate(qos, Qos) ->
    (Qos >= ?QOS_0) and (Qos =< ?QOS_2);

validate(topics, [Topic|Left]) ->
    case validate(topic, Topic) of
        true  -> validate(topics, Left);
        false -> false
    end;
validate(topics, []) ->
    true;

validate(topic, Topic) ->
    emqttd_topic:validate({name, Topic}).

%%--------------------------------------------------------------------
%% basic authorization
%%--------------------------------------------------------------------

authorized(Req) ->
    case Req:get_header_value("Authorization") of
    undefined ->
        false;
    "Basic " ++ BasicAuth ->
        {Username, Password} = user_passwd(BasicAuth),
        {ok, Peer} = Req:get(peername),
        case emqttd_access_control:auth(#mqtt_client{username = Username, peername = Peer}, Password) of
            ok ->
                true;
<<<<<<< HEAD
            %% http publish is_super to true?
            {ok, IsSuper} ->
=======
            {ok, _IsSuper} -> 
>>>>>>> 7f3dd494
                true;
            {error, Reason} ->
                lager:error("HTTP Auth failure: username=~s, reason=~p", [Username, Reason]),
                false
        end
    end.

user_passwd(BasicAuth) ->
    list_to_tuple(binary:split(base64:decode(BasicAuth), <<":">>)). 

int(S) -> list_to_integer(S).

bool("0") -> false;
bool("1") -> true.

is_websocket(Upgrade) ->
    Upgrade =/= undefined andalso string:to_lower(Upgrade) =:= "websocket".

docroot() ->
    {file, Here} = code:is_loaded(?MODULE),
    Dir = filename:dirname(filename:dirname(Here)),
    filename:join([Dir, "priv", "www"]).
<|MERGE_RESOLUTION|>--- conflicted
+++ resolved
@@ -137,12 +137,7 @@
         case emqttd_access_control:auth(#mqtt_client{username = Username, peername = Peer}, Password) of
             ok ->
                 true;
-<<<<<<< HEAD
-            %% http publish is_super to true?
-            {ok, IsSuper} ->
-=======
             {ok, _IsSuper} -> 
->>>>>>> 7f3dd494
                 true;
             {error, Reason} ->
                 lager:error("HTTP Auth failure: username=~s, reason=~p", [Username, Reason]),
